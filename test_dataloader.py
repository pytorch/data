import unittest
import timeout_decorator

import torch.utils.data
from torch.utils.data import IterDataPipe, IterableDataset, Dataset
from torch.utils.data.datapipes.iter import Map, Filter
import torch.multiprocessing as multiprocessing

import datapipes
import dataloader

TOTAL_NUMBERS = 100


class NumbersDataset(IterableDataset):
    def __init__(self, size=TOTAL_NUMBERS):
        self.size = size

    def __iter__(self):
        for i in range(self.size):
            yield i


class MapNumbersDataset(Dataset):
    def __init__(self, size=TOTAL_NUMBERS):
        self.size = size

    def __getitem__(self, key):
        return key * 10

    def __len__(self):
        return self.size


# This is fake class until we implement `.map` for Map style DataPipes
class MapMapDataPipe(Dataset):
    def __init__(self, source_dp, fn):
        self.source_dp = source_dp
        self.fn = fn

    def __getitem__(self, key):
        return self.fn(self.source_dp[key])

    def __len__(self):
        return self.source_dp.__len__()


class SumMapDataPipe(Dataset):
    def __init__(self, a, b):
        self.a = a
        self.b = b

    def __getitem__(self, key):
        return self.a[key] + self.b[key]

    def __len__(self):
        return min(len(self.a), len(self.b))


def is_even(data):
    return data % 2 == 0


def is_odd(data):
    return data % 2 == 1


def mult_100(x):
    return x * 100


class TestClass(unittest.TestCase):

    def setUp(self):
        dataloader.eventloop.EventLoop.init()

    def tearDown(self):
        # TODO(VitalyFedyunin): Make sure we clean it internally if something fails,
        # as currently it is broken after Exceptions between runs
        dataloader.eventloop.EventLoop.init()

    def test_mapdataset(self):
        numbers_dp = MapNumbersDataset(size=10)
        numbers_dp = dataloader.eventloop.WrapDatasetToEventHandler(
            numbers_dp, 'NumbersDataset_1')
        numbers_dp = MapMapDataPipe(numbers_dp, lambda x: x + 1)

        numbers_dp_2 = MapNumbersDataset(size=10)
        numbers_dp_2 = dataloader.eventloop.WrapDatasetToEventHandler(
            numbers_dp_2, 'NumbersDataset_2')

        sum_dp = SumMapDataPipe(numbers_dp, numbers_dp_2)

        actual = [sum_dp[i] for i in range(len(sum_dp))]
        expected = [i * 20 + 1 for i in range(10)]

        self.assertEqual(actual, expected)

    def test_reset_iterator(self):
        numbers_dp = NumbersDataset(size=10)
        wrapped_numbers_dp = dataloader.eventloop.WrapDatasetToEventHandler(
            numbers_dp, 'NumbersDataset')

        items = []
        items = items + list(wrapped_numbers_dp)
        items = items + list(wrapped_numbers_dp)

        self.assertEqual(
            sorted(items), [0, 0, 1, 1, 2, 2, 3, 3, 4, 4, 5, 5, 6, 6, 7, 7, 8, 8, 9, 9])

    def test_functional(self):
        numbers_dp = NumbersDataset(size=10).filter(
            filter_fn=lambda x: x % 2 == 1).map(fn=lambda x: x * 10)
        actual = [i for i in numbers_dp]
        self.assertEqual(actual, [10, 30, 50, 70, 90])

    @timeout_decorator.timeout(500)
    def test_router_datapipe(self):
        numbers_dp = NumbersDataset(size=10)
        (even_dp, odd_dp) = datapipes.iter.Router(
            numbers_dp, [is_even, is_odd])
        odd_dp = dataloader.eventloop.WrapDatasetToEventHandler(odd_dp, 'Odd', prefetch=False)
        even_dp = dataloader.eventloop.WrapDatasetToEventHandler(even_dp, 'Even', prefetch=False)
        updated_even_dp = Map(even_dp, fn=mult_100)
        updated_even_dp = dataloader.eventloop.WrapDatasetToEventHandler(
            updated_even_dp, 'MultipliedEven', prefetch=False)
        # updated_even_dp = dataloader.eventloop.WrapDatasetToEventHandler(
        #     updated_even_dp, 'MultipliedEven Prefetch', prefetch=True)
        joined_dp = updated_even_dp.join(odd_dp)
        joined_dp = dataloader.eventloop.WrapDatasetToEventHandler(
            joined_dp, 'JoinedDP', prefetch=False)
        # for i in joined_dp:
        #     print('--------------- GOT --------------')
        #     print(i)
        #     print('--------------- YAY --------------')
        items = list(joined_dp)
        self.assertEqual(sorted(items), [0, 1, 3, 5, 7, 9, 200, 400, 600, 800])

    def test_multiply_datapipe(self):
        numbers_dp = NumbersDataset(size=10)
        (one, two, three) = datapipes.iter.Multiply(
            numbers_dp, 3)
        joined_dp = datapipes.iter.GreedyJoin(one, two, three)
        joined_dp = dataloader.eventloop.WrapDatasetToEventHandler(
            joined_dp, 'JoinedDP')
        items = list(joined_dp) + list(joined_dp)
        expected = list(range(10)) * 3 * 2
        self.assertEqual(sorted(items), sorted(expected))

    def test_router_datapipe_wrong_priority_fns(self):
        numbers_dp = NumbersDataset(size=10)
        (even_dp, odd_dp) = datapipes.iter.Router(
            numbers_dp, [is_even, is_even])
        odd_dp = dataloader.eventloop.WrapDatasetToEventHandler(odd_dp, 'Odd')
        updated_even_dp = Map(even_dp, fn=mult_100)
        updated_even_dp = dataloader.eventloop.WrapDatasetToEventHandler(
            updated_even_dp, 'MultipliedEven')
        joined_dp = datapipes.iter.GreedyJoin(updated_even_dp, odd_dp)
        joined_dp = dataloader.eventloop.WrapDatasetToEventHandler(
            joined_dp, 'JoinedDP')

        with self.assertRaises(Exception):
            _ = list(joined_dp)

    @timeout_decorator.timeout(5)
    def test_router_datapipe_iterate_multiple_times(self):
        numbers_dp = NumbersDataset(size=10)
        (even_dp, odd_dp) = datapipes.iter.Router(
            numbers_dp, [is_even, is_odd])
        odd_dp = dataloader.eventloop.WrapDatasetToEventHandler(odd_dp, 'Odd')
        updated_even_dp = Map(even_dp, fn=mult_100)
        updated_even_dp = dataloader.eventloop.WrapDatasetToEventHandler(
            updated_even_dp, 'MultipliedEven')
        joined_dp = datapipes.iter.GreedyJoin(updated_even_dp, odd_dp)
        joined_dp = dataloader.eventloop.WrapDatasetToEventHandler(
            joined_dp, 'JoinedDP')
        items = list(joined_dp)
        items += list(joined_dp)
        expected = [0, 1, 3, 5, 7, 9, 200, 400, 600, 800] * 2
        self.assertEqual(sorted(items), sorted(expected))

    @timeout_decorator.timeout(10)
    def test_fork(self):
        self._test_parallelism_mode('fork')

    @timeout_decorator.timeout(10)
    def test_spawn(self):
        self._test_parallelism_mode('spawn')

    @timeout_decorator.timeout(10)
    def test_threading(self):
        self._test_parallelism_mode('threading')

    def _test_parallelism_mode(self, mode):
        num_workers = 6
        all_pipes = []
        cleanup_fn_args = []

<<<<<<< HEAD
        def clean_me(req_queue, res_queue, process, pid):
            req_queue.put(datapipes.nonblocking.TerminateRequest())
=======
        if mode in ('fork', 'spawn'):
            ctx = multiprocessing.get_context(mode)

        def clean_me(req_queue, res_queue, process):
            req_queue.put(datapipes.nonblocking.StopIteratorRequest())
>>>>>>> 85905977
            _ = res_queue.get()
            process.join()

        for i in range(num_workers):
            numbers_dp = NumbersDataset(size=50)
            shard_dp = datapipes.iter.SimpleSharding(numbers_dp)
            shard_dp.sharding_settings(num_workers, i)
            if mode == 'threading':
                (process, req_queue, res_queue) = dataloader.eventloop.SpawnThreadForDataPipeline(
                    shard_dp)
            else:
                (process, req_queue, res_queue) = dataloader.eventloop.SpawnProcessForDataPipeline(
                    ctx, shard_dp)

            process.start()
            local_datapipe = datapipes.iter.QueueWrapper(
                datapipes.protocol.IterDataPipeQueueProtocolClient(req_queue, res_queue))
            all_pipes.append(local_datapipe)

            cleanup_fn_args.append((req_queue, res_queue, process))

        joined_dp = datapipes.iter.GreedyJoin(*all_pipes)

        items = list(joined_dp)
        items += list(joined_dp)  # Reiterate second time

        for args in cleanup_fn_args:
            clean_me(*args)

        expected = list(range(50)) + list(range(50))

        self.assertEqual(sorted(items), sorted(expected))

    # def test_multiprocessing

    def test_multiprocessing_primitive(self):
        ctx = multiprocessing.get_context('fork')

        def clean_me(req_queue, res_queue, process, pid):
            req_queue.put(datapipes.nonblocking.TerminateRequest())
            _ = res_queue.get()
            process.join()

        numbers_dp = NumbersDataset(size=10)
        (process, req_queue, res_queue) = dataloader.eventloop.SpawnProcessForDataPipeline(ctx, numbers_dp)
        process.start()
        local_datapipe = datapipes.iter.QueueWrapper(
            datapipes.protocol.IterDataPipeQueueProtocolClient(req_queue, res_queue))
        for i in local_datapipe:
            print(i)
        clean_me(req_queue, res_queue, process, 0)

    @timeout_decorator.timeout(60)
    def test_multiple_multiprocessing_workers_map_dataset(self):

        num_workers = 6
        all_pipes = []
        cleanup_fn_args = []
        ctx = multiprocessing.get_context('fork')

        def clean_me(req_queue, res_queue, process, pid):
            req_queue.put(datapipes.nonblocking.TerminateRequest())
            _ = res_queue.get()
            process.join()

        for i in range(num_workers):
            numbers_dp = MapNumbersDataset(size=50)
            (process, req_queue, res_queue) = dataloader.eventloop.SpawnProcessForDataPipeline(ctx, numbers_dp)
            process.start()
            # TODO(VitalyFedyunin): This is prone to error, do IterProtocol and MapProtocol to join Queue couples
            local_datapipe = datapipes.map.QueueWrapper(
                datapipes.protocol.MapDataPipeQueueProtocolClient(req_queue, res_queue))
            all_pipes.append(local_datapipe)
            cleanup_fn_args.append((req_queue, res_queue, process, i))

        total_dp = MapNumbersDataset(size=50)

        for dp in all_pipes:
            total_dp = SumMapDataPipe(total_dp, dp)

        items = [total_dp[i] for i in range(len(total_dp))]
        expected = [i * 70 for i in range(50)]

        for args in cleanup_fn_args:
            clean_me(*args)

        self.assertEqual(items, expected)

    def _test_graph(self):
        numbers_dp = NumbersDataset(size=50)
        mapped_dp = Map(numbers_dp, mult_100)
        graph = dataloader.graph.traverse(mapped_dp)
        expected = {mapped_dp: {numbers_dp: {}}}
        self.assertEqual(graph, expected)

    def test_determinism(self):
        num_dp1 = NumbersDataset(size=50)
        num_dp2 = NumbersDataset(size=50)
        self.assertEqual(torch.utils.data.decorator._determinism, False)
        # Determinism guaranteed
        with torch.utils.data.guaranteed_datapipes_determinism():
            self.assertEqual(torch.utils.data.decorator._determinism, True)
            # Error thrown at the construction time
            # Sequential API
            with self.assertRaises(TypeError):
                joined_dp = datapipes.iter.GreedyJoin(num_dp1, num_dp2)
            # Functional API
            with self.assertRaises(TypeError):
                joined_dp = num_dp1.join(num_dp2)
            # With deterministic_fn
            joined_dp = datapipes.iter.GreedyJoin(num_dp1)
            self.assertEqual(sorted(list(joined_dp)), list(range(50)))
            joined_dp = num_dp1.join()
            self.assertEqual(sorted(list(joined_dp)), list(range(50)))
        # Determinism not guaranteed
        self.assertEqual(torch.utils.data.decorator._determinism, False)
        joined_dp = num_dp1.join(num_dp2)
        import itertools
        exp = list(itertools.chain.from_iterable(itertools.repeat(i, 2) for i in range(50)))
        self.assertEqual(sorted(list(joined_dp)), exp)


if __name__ == '__main__':
    unittest.main()<|MERGE_RESOLUTION|>--- conflicted
+++ resolved
@@ -196,16 +196,11 @@
         all_pipes = []
         cleanup_fn_args = []
 
-<<<<<<< HEAD
-        def clean_me(req_queue, res_queue, process, pid):
-            req_queue.put(datapipes.nonblocking.TerminateRequest())
-=======
         if mode in ('fork', 'spawn'):
             ctx = multiprocessing.get_context(mode)
 
         def clean_me(req_queue, res_queue, process):
-            req_queue.put(datapipes.nonblocking.StopIteratorRequest())
->>>>>>> 85905977
+            req_queue.put(datapipes.nonblocking.TerminateRequest())
             _ = res_queue.get()
             process.join()
 
