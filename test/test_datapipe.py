# Copyright (c) Facebook, Inc. and its affiliates.
import io
import expecttest
import unittest
import warnings

from collections import defaultdict
from typing import Dict

import torchdata
import torch.utils.data.datapipes.iter
from torch.utils.data.datapipes.map import SequenceWrapper
from torchdata.datapipes.iter import (
    IterDataPipe,
<<<<<<< HEAD
    FileLister,
    FileLoader,
    IterZipper,
    IterableWrapper,
    InMemoryCacheHolder,
=======
    IterableWrapper,
    InMemoryCacheHolder,
    KeyZipper,
    MapZipper,
>>>>>>> a8bcce80
    Cycler,
    Header,
    IndexAdder,
    LineReader,
    MapZipper,
    ParagraphAggregator,
    Rows2Columnar,
    SampleMultiplexer,
    BucketBatcher,
)

from _utils._common_utils_for_test import (
    IDP_NoLen,
    reset_after_n_next_calls,
)


def test_torchdata_pytorch_consistency() -> None:
    def extract_datapipe_names(module):
        return {
            name
            for name, dp_type in module.__dict__.items()
            if not name.startswith("_") and isinstance(dp_type, type) and issubclass(dp_type, IterDataPipe)
        }

    pytorch_datapipes = extract_datapipe_names(torch.utils.data.datapipes.iter)
    torchdata_datapipes = extract_datapipe_names(torchdata.datapipes.iter)

    missing_datapipes = pytorch_datapipes - torchdata_datapipes
    if any(missing_datapipes):
        msg = (
            "The following datapipes are exposed under `torch.utils.data.datapipes.iter`, "
            "but not under `torchdata.datapipes.iter`:\n"
        )
        raise AssertionError(msg + "\n".join(sorted(missing_datapipes)))


class TestDataPipe(expecttest.TestCase):
    def test_in_memory_cache_holder_iterdatapipe(self) -> None:
        source_dp = IterableWrapper(range(10))
        cache_dp = source_dp.in_memory_cache(size=5)

        # Functional Test: Cache DP should just return the data without changing the values
        res1 = list(cache_dp)
        self.assertEqual(list(range(10)), res1)

        # Functional Test: Ensure the objects are the same ones from source DataPipe
        res1 = list(cache_dp)
        res2 = list(cache_dp)
        self.assertTrue(id(source) == id(cache) for source, cache in zip(source_dp, res1))
        self.assertTrue(id(source) == id(cache) for source, cache in zip(source_dp, res2))

        # TODO: Figure out a way to consistently test caching when size is in megabytes

        # Reset Test: reset the DataPipe after reading part of it
        cache_dp = InMemoryCacheHolder(source_dp, size=5)
        n_elements_before_reset = 5
        res_before_reset, res_after_reset = reset_after_n_next_calls(cache_dp, n_elements_before_reset)
        self.assertEqual(list(range(5)), res_before_reset)
        self.assertEqual(list(range(10)), res_after_reset)

        # __len__ Test: inherits length from source_dp
        self.assertEqual(10, len(cache_dp))

        # __len__ Test: source_dp has no len and cache is not yet loaded
        source_dp_no_len = IDP_NoLen(range(10))
        cache_dp = InMemoryCacheHolder(source_dp_no_len, size=5)
        with self.assertRaisesRegex(TypeError, "doesn't have valid length until the cache is loaded"):
            len(cache_dp)

        # __len__ Test: source_dp has no len but we still can calculate after cache is loaded
        list(cache_dp)
        self.assertEqual(10, len(cache_dp))

<<<<<<< HEAD
    def test_iterzipper_iterdatapipe(self):
=======
    def test_keyzipper_iterdatapipe(self) -> None:
>>>>>>> a8bcce80

        source_dp = IterableWrapper(range(10))
        ref_dp = IterableWrapper(range(20))

        # Functional Test: Output should be a zip list of tuple
        zip_dp = source_dp.zip_with_iter(
            ref_datapipe=ref_dp, key_fn=lambda x: x, ref_key_fn=lambda x: x, keep_key=False, buffer_size=100
        )
        self.assertEqual([(i, i) for i in range(10)], list(zip_dp))

        # Functional Test: keep_key=True, and key should show up as the first element
        zip_dp_w_key = source_dp.zip_with_iter(
            ref_datapipe=ref_dp, key_fn=lambda x: x, ref_key_fn=lambda x: x, keep_key=True, buffer_size=10
        )
        self.assertEqual([(i, (i, i)) for i in range(10)], list(zip_dp_w_key))

        # Functional Test: using a different merge function
        def merge_to_string(item1, item2):
            return f"{item1},{item2}"

        zip_dp_w_str_merge = source_dp.zip_by_key(
            ref_datapipe=ref_dp, key_fn=lambda x: x, ref_key_fn=lambda x: x, buffer_size=10, merge_fn=merge_to_string
        )
        self.assertEqual([f"{i},{i}" for i in range(10)], list(zip_dp_w_str_merge))

        # Functional Test: using a different merge function and keep_key=True
        zip_dp_w_key_str_merge = source_dp.zip_by_key(
            ref_datapipe=ref_dp,
            key_fn=lambda x: x,
            ref_key_fn=lambda x: x,
            keep_key=True,
            buffer_size=10,
            merge_fn=merge_to_string,
        )
        self.assertEqual([(i, f"{i},{i}") for i in range(10)], list(zip_dp_w_key_str_merge))

        # Functional Test: testing nested zipping
        zip_dp = source_dp.zip_by_key(
            ref_datapipe=ref_dp, key_fn=lambda x: x, ref_key_fn=lambda x: x, keep_key=False, buffer_size=100
        )

        # Without a custom merge function, there will be nested tuples
        zip_dp2 = zip_dp.zip_by_key(
            ref_datapipe=ref_dp, key_fn=lambda x: x[0], ref_key_fn=lambda x: x, keep_key=False, buffer_size=100
        )
        self.assertEqual([((i, i), i) for i in range(10)], list(zip_dp2))

        # With a custom merge function, nesting can be prevented
        zip_dp2_w_merge = zip_dp.zip_by_key(
            ref_datapipe=ref_dp,
            key_fn=lambda x: x[0],
            ref_key_fn=lambda x: x,
            keep_key=False,
            buffer_size=100,
            merge_fn=lambda x, y: list(x) + [y],
        )
        self.assertEqual([[i, i, i] for i in range(10)], list(zip_dp2_w_merge))

        # Functional Test: element is in source but missing in reference
        ref_dp_missing = IterableWrapper(range(1, 10))
        zip_dp = source_dp.zip_with_iter(
            ref_datapipe=ref_dp_missing, key_fn=lambda x: x, ref_key_fn=lambda x: x, keep_key=False, buffer_size=100
        )
        with self.assertRaisesRegex(BufferError, r"No matching key can be found"):
            list(zip_dp)

        # Functional Test: Buffer is not large enough, hence, element can't be found and raises error
        ref_dp_end = IterableWrapper(list(range(1, 10)) + [0])
        zip_dp = source_dp.zip_with_iter(
            ref_datapipe=ref_dp_end, key_fn=lambda x: x, ref_key_fn=lambda x: x, keep_key=False, buffer_size=5
        )
        it = iter(zip_dp)
        with warnings.catch_warnings(record=True) as wa:
            # In order to find '0' at the end, the buffer is filled, hence the warning
            # and ref_dp is fully traversed
            self.assertEqual((0, 0,), next(it))
            self.assertEqual(len(wa), 1)
            self.assertRegex(str(wa[0].message), r"Buffer reaches the upper limit")
        with self.assertRaisesRegex(BufferError, r"No matching key can be found"):
            # '1' cannot be find because the value was thrown out when buffer was filled
            next(it)

        # Functional Test: Buffer is just big enough
        zip_dp = source_dp.zip_with_iter(
            ref_datapipe=ref_dp_end, key_fn=lambda x: x, ref_key_fn=lambda x: x, keep_key=False, buffer_size=10
        )
        self.assertEqual([(i, i) for i in range(10)], list(zip_dp))

        # Reset Test: reset the DataPipe after reading part of it
        zip_dp = IterZipper(
            source_datapipe=source_dp,
            ref_datapipe=ref_dp,
            key_fn=lambda x: x,
            ref_key_fn=lambda x: x,
            keep_key=False,
            buffer_size=10,
        )
        n_elements_before_reset = 5
        res_before_reset, res_after_reset = reset_after_n_next_calls(zip_dp, n_elements_before_reset)
        self.assertEqual([(i, i) for i in range(5)], res_before_reset)
        self.assertEqual([(i, i) for i in range(10)], res_after_reset)

        # __len__ Test: inherits length from source_dp
        self.assertEqual(10, len(zip_dp))

    def test_map_zipper_datapipe(self):
        source_dp = IterableWrapper(range(10))
        map_dp = SequenceWrapper(["even", "odd"])

        # Functional Test: ensure the hash join is working and return tuple by default
        def odd_even(i: int) -> int:
            return i % 2

        result_dp = source_dp.zip_with_map(map_dp, odd_even)

        def odd_even_string(i: int) -> str:
            return "odd" if i % 2 else "even"

        expected_res = [(i, odd_even_string(i)) for i in range(10)]
        self.assertEqual(expected_res, list(result_dp))

        # Functional Test: ensure that a custom merge function works
        def custom_merge(a, b):
            return f"{a} is a {b} number."

        result_dp = source_dp.zip_with_map(map_dp, odd_even, custom_merge)
        expected_res2 = [f"{i} is a {odd_even_string(i)} number." for i in range(10)]
        self.assertEqual(expected_res2, list(result_dp))

        # Functional Test: raises error when key is invalid
        def odd_even_bug(i: int) -> int:
            return 2 if i == 0 else i % 2

        result_dp = MapZipper(source_dp, map_dp, odd_even_bug)
        it = iter(result_dp)
        with self.assertRaisesRegex(KeyError, "is not a valid key in the given MapDataPipe"):
            next(it)

        # Reset Test:
        n_elements_before_reset = 4
        result_dp = source_dp.zip_with_map(map_dp, odd_even)
        res_before_reset, res_after_reset = reset_after_n_next_calls(result_dp, n_elements_before_reset)
        self.assertEqual(expected_res[:n_elements_before_reset], res_before_reset)
        self.assertEqual(expected_res, res_after_reset)

        # __len__ Test: returns the length of source DataPipe
        result_dp = source_dp.zip_with_map(map_dp, odd_even)
        self.assertEqual(len(source_dp), len(result_dp))

    def test_cycler_iterdatapipe(self) -> None:
        source_dp = IterableWrapper(range(5))

        # Functional Test: cycle for finite number of times and ends
        cycler_dp = source_dp.cycle(3)
        self.assertEqual(list(range(5)) * 3, list(cycler_dp))

        # Functional Test: cycle for indefinitely
        cycler_dp = source_dp.cycle()
        it = iter(cycler_dp)
        for expected_val in list(range(5)) * 10:
            self.assertEqual(expected_val, next(it))

        # Functional Test: zero is allowed but immediately triggers StopIteration
        cycler_dp = source_dp.cycle(0)
        self.assertEqual([], list(cycler_dp))

        # Functional Test: negative value is not allowed
        with self.assertRaisesRegex(ValueError, "Expected non-negative count"):
            source_dp.cycle(-1)

        # Reset Test:
        cycler_dp = Cycler(source_dp, count=2)
        n_elements_before_reset = 4
        res_before_reset, res_after_reset = reset_after_n_next_calls(cycler_dp, n_elements_before_reset)
        self.assertEqual(list(range(4)), res_before_reset)
        self.assertEqual(list(range(5)) * 2, res_after_reset)

        # __len__ Test: returns length when count is not None
        self.assertEqual(10, len(cycler_dp))

        # __len__ Test: inherits length from source_dp
        cycler_dp = Cycler(source_dp)
        with self.assertRaisesRegex(TypeError, "instance cycles forever, and therefore doesn't have valid length"):
            len(cycler_dp)

    def test_header_iterdatapipe(self) -> None:
        # Functional Test: ensure the limit is enforced
        source_dp = IterableWrapper(range(20))
        header_dp = source_dp.header(5)
        self.assertEqual(list(range(5)), list(header_dp))

        # Functional Test: ensure it works when the source has less elements than the limit
        source_dp = IterableWrapper(range(5))
        header_dp = source_dp.header(100)
        self.assertEqual(list(range(5)), list(header_dp))

        # Reset Test:
        source_dp = IterableWrapper(range(20))
        header_dp = Header(source_dp, 5)
        n_elements_before_reset = 2
        res_before_reset, res_after_reset = reset_after_n_next_calls(header_dp, n_elements_before_reset)
        self.assertEqual(list(range(2)), res_before_reset)
        self.assertEqual(list(range(5)), res_after_reset)
        self.assertEqual(list(range(5)), list(header_dp))

        # __len__ Test: returns the limit when it is less than the length of source
        self.assertEqual(5, len(header_dp))

        # TODO: __len__ Test: returns the length of source when it is less than the limit
        # header_dp = source_dp.header(30)
        # self.assertEqual(20, len(header_dp))

    def test_enumerator_iterdatapipe(self) -> None:
        letters = "abcde"
        source_dp = IterableWrapper(letters)
        enum_dp = source_dp.enumerate()

        # Functional Test: ensure that the correct index value is added to each element (tuple)
        self.assertEqual([(0, 'a'), (1, 'b'), (2, 'c'), (3, 'd'), (4, 'e')], list(enum_dp))

        # Functional Test: start index from non-zero
        enum_dp = source_dp.enumerate(starting_index=10)
        self.assertEqual([(10, 'a'), (11, 'b'), (12, 'c'), (13, 'd'), (14, 'e')], list(enum_dp))

        # Reset Test:
        n_elements_before_reset = 2
        res_before_reset, res_after_reset = reset_after_n_next_calls(enum_dp, n_elements_before_reset)
        self.assertEqual([(10, 'a'), (11, 'b')], res_before_reset)
        self.assertEqual([(10, 'a'), (11, 'b'), (12, 'c'), (13, 'd'), (14, 'e')], res_after_reset)

        # __len__ Test: returns length of source DataPipe
        self.assertEqual(5, len(enum_dp))

    def test_index_adder_iterdatapipe(self) -> None:
        letters = "abcdefg"
        source_dp = IterableWrapper([{i: i} for i in letters])
        index_adder_dp = source_dp.add_index()
        it = iter(index_adder_dp)

        def dict_content_test_helper(iterator):
            for i, curr_dict in enumerate(iterator):
                self.assertEqual(i, curr_dict["index"])
                self.assertTrue(letters[i] in curr_dict)

        # Functional Test: ensure that the correct index value is added to each element (dict)
        dict_content_test_helper(it)

        # Functional Test: raises error when the elements of source_dp is not of type Dict
        source_dp = IterableWrapper(range(10))
        index_adder_dp = source_dp.add_index()
        it = iter(index_adder_dp)
        with self.assertRaisesRegex(NotImplementedError, "We only support adding index to row or batch in dict type"):
            next(it)

        # Reset Test
        source_dp = IterableWrapper([{i: i} for i in "abcdefg"])
        index_adder_dp = IndexAdder(source_dp)
        n_elements_before_reset = 2
        res_before_reset, res_after_reset = reset_after_n_next_calls(index_adder_dp, n_elements_before_reset)
        dict_content_test_helper(iter(res_before_reset))
        dict_content_test_helper(iter(res_after_reset))

        # __len__ Test: returns length of source DataPipe
        self.assertEqual(7, len(index_adder_dp))

    def test_line_reader_iterdatapipe(self) -> None:
        text1 = "Line1\nLine2"
        text2 = "Line2,1\nLine2,2\nLine2,3"

        # Functional Test: read lines correctly
        source_dp = IterableWrapper([("file1", io.StringIO(text1)), ("file2", io.StringIO(text2))])
        line_reader_dp = source_dp.readlines()
        expected_result = [("file1", line) for line in text1.split("\n")] + [
            ("file2", line) for line in text2.split("\n")
        ]
        self.assertEqual(expected_result, list(line_reader_dp))

        # Functional Test: strip new lines for bytes
        source_dp = IterableWrapper(
            [("file1", io.BytesIO(text1.encode("utf-8"))), ("file2", io.BytesIO(text2.encode("utf-8")))]
        )
        line_reader_dp = source_dp.readlines()
        expected_result_bytes = [("file1", line.encode("utf-8")) for line in text1.split("\n")] + [
            ("file2", line.encode("utf-8")) for line in text2.split("\n")
        ]
        self.assertEqual(expected_result_bytes, list(line_reader_dp))

        # Functional Test: do not strip new lines
        source_dp = IterableWrapper([("file1", io.StringIO(text1)), ("file2", io.StringIO(text2))])
        line_reader_dp = source_dp.readlines(strip_newline=False)
        expected_result = [
            ("file1", "Line1\n"),
            ("file1", "Line2"),
            ("file2", "Line2,1\n"),
            ("file2", "Line2,2\n"),
            ("file2", "Line2,3"),
        ]
        self.assertEqual(expected_result, list(line_reader_dp))

        # Reset Test:
        source_dp = IterableWrapper([("file1", io.StringIO(text1)), ("file2", io.StringIO(text2))])
        line_reader_dp = LineReader(source_dp, strip_newline=False)
        n_elements_before_reset = 2
        res_before_reset, res_after_reset = reset_after_n_next_calls(line_reader_dp, n_elements_before_reset)
        self.assertEqual(expected_result[:n_elements_before_reset], res_before_reset)
        self.assertEqual(expected_result, res_after_reset)

        # __len__ Test: length isn't implemented since it cannot be known ahead of time
        with self.assertRaisesRegex(TypeError, "has no len"):
            len(line_reader_dp)

    def test_paragraph_aggregator_iterdatapipe(self) -> None:
        # Functional Test: aggregate lines correctly
        source_dp = IterableWrapper(
            [("file1", "Line1"), ("file1", "Line2"), ("file2", "Line2,1"), ("file2", "Line2,2"), ("file2", "Line2,3")]
        )
        para_agg_dp = source_dp.lines_to_paragraphs()
        self.assertEqual([("file1", "Line1\nLine2"), ("file2", "Line2,1\nLine2,2\nLine2,3")], list(para_agg_dp))

        # Functional Test: aggregate lines correctly with different joiner
        para_agg_dp = source_dp.lines_to_paragraphs(joiner=lambda ls: " ".join(ls))
        self.assertEqual([("file1", "Line1 Line2"), ("file2", "Line2,1 Line2,2 Line2,3")], list(para_agg_dp))

        # Reset Test: each yield is for a single file
        para_agg_dp = ParagraphAggregator(source_dp)
        n_elements_before_reset = 1
        res_before_reset, res_after_reset = reset_after_n_next_calls(para_agg_dp, n_elements_before_reset)
        self.assertEqual([("file1", "Line1\nLine2")], res_before_reset)
        self.assertEqual([("file1", "Line1\nLine2"), ("file2", "Line2,1\nLine2,2\nLine2,3")], res_after_reset)

        # __len__ Test: length isn't implemented since it cannot be known ahead of time
        with self.assertRaisesRegex(TypeError, "has no len"):
            len(para_agg_dp)

    def test_rows_to_columnar_iterdatapipe(self) -> None:
        # Functional Test: working with DataPipe with dict
        column_names_dict = {"a", "b", "c"}
        source_dp = IterableWrapper(
            [
                [{l: i for i, l in enumerate("abc")}, {l: i * 10 for i, l in enumerate("abc")}],
                [{l: i + 100 for i, l in enumerate("abc")}, {l: (i + 100) * 10 for i, l in enumerate("abc")}],
            ]
        )
        result_dp = source_dp.rows2columnar(column_names_dict)
        batch1 = defaultdict(list, {"a": [0, 0], "b": [1, 10], "c": [2, 20]})
        batch2 = defaultdict(list, {"a": [100, 1000], "b": [101, 1010], "c": [102, 1020]})
        expected_output = [batch1, batch2]
        self.assertEqual(expected_output, list(result_dp))

        # Functional Test: working with DataPipe with list
        column_names_list = ["a", "b", "c"]
        source_dp = IterableWrapper(
            [
                [[i for i, _ in enumerate("abc")], [i * 10 for i, _ in enumerate("abc")]],
                [[i + 100 for i, _ in enumerate("abc")], [(i + 100) * 10 for i, _ in enumerate("abc")]],
            ]
        )
        result_dp = source_dp.rows2columnar(column_names_list)
        self.assertEqual(expected_output, list(result_dp))

        # Reset Test:
        result_dp = Rows2Columnar(source_dp, column_names_list)
        n_elements_before_reset = 1
        res_before_reset, res_after_reset = reset_after_n_next_calls(result_dp, n_elements_before_reset)
        self.assertEqual([expected_output[0]], res_before_reset)
        self.assertEqual(expected_output, res_after_reset)

        # __len__ Test: returns length of source DataPipe
        self.assertEqual(2, len(result_dp))

    def test_sample_multiplexer_iterdatapipe(self) -> None:
        # Functional Test: yields all values from the sources
        source_dp1 = IterableWrapper([0] * 10)
        source_dp2 = IterableWrapper([1] * 10)
        d: Dict[IterDataPipe, float] = {source_dp1: 99999999, source_dp2: 0.0000001}
        sample_mul_dp = SampleMultiplexer(pipes_to_weights_dict=d, seed=0)
        result = list(sample_mul_dp)
        self.assertEqual([0] * 10 + [1] * 10, result)

        # Functional Test: raises error for empty dict
        with self.assertRaisesRegex(ValueError, "Empty dictionary"):
            SampleMultiplexer(pipes_to_weights_dict={}, seed=0)  # type: ignore[arg-type]

        # Functional Test: raises error for negative or zero weight
        d = {source_dp1: 99999999, source_dp2: 0}
        with self.assertRaisesRegex(ValueError, "Expecting a positive and non-zero weight"):
            SampleMultiplexer(pipes_to_weights_dict=d, seed=0)

        # Reset Test
        d = {source_dp1: 99999999, source_dp2: 0.0000001}
        sample_mul_dp = SampleMultiplexer(pipes_to_weights_dict=d, seed=0)
        n_elements_before_reset = 5
        res_before_reset, res_after_reset = reset_after_n_next_calls(sample_mul_dp, n_elements_before_reset)
        self.assertEqual([0] * n_elements_before_reset, res_before_reset)
        self.assertEqual([0] * 10 + [1] * 10, res_after_reset)

        # __len__ Test: returns the sum of the lengths of the sources
        self.assertEqual(20, len(sample_mul_dp))

    def test_bucket_batcher_iterdatapipe(self) -> None:
        source_dp = IterableWrapper(range(10))

        # Functional Test: drop last reduces length
        batch_dp = source_dp.bucketbatch(
            batch_size=3, drop_last=True, batch_num=100, bucket_num=1, in_batch_shuffle=True
        )
        self.assertEqual(3, len(batch_dp))
        self.assertEqual(9, len(list(batch_dp.unbatch())))

        # Functional Test: drop last is False preserves length
        batch_dp = source_dp.bucketbatch(
            batch_size=3, drop_last=False, batch_num=100, bucket_num=1, in_batch_shuffle=False
        )
        self.assertEqual(4, len(batch_dp))
        self.assertEqual(10, len(list(batch_dp.unbatch())))

        # Functional Test: using sort_key, with in_batch_shuffle
        batch_dp = source_dp.bucketbatch(
            batch_size=3, drop_last=True, batch_num=100, bucket_num=1, in_batch_shuffle=True, sort_key=lambda x: x
        )
        # bucket_num = 1 means there will be no shuffling if a sort key is given
        self.assertEqual([[0, 1, 2], [3, 4, 5], [6, 7, 8]], list(batch_dp))
        self.assertEqual(3, len(batch_dp))
        self.assertEqual(9, len(list(batch_dp.unbatch())))

        # Functional Test: using sort_key, without in_batch_shuffle
        batch_dp = source_dp.bucketbatch(
            batch_size=3, drop_last=True, batch_num=100, bucket_num=2, in_batch_shuffle=False, sort_key=lambda x: x
        )
        self.assertEqual(3, len(batch_dp))
        self.assertEqual(9, len(list(batch_dp.unbatch())))

        # Reset Test:
        batch_dp = BucketBatcher(
            source_dp,
            batch_size=3,
            drop_last=True,
            batch_num=100,
            bucket_num=2,
            in_batch_shuffle=False,
            sort_key=lambda x: x,
        )
        n_elements_before_reset = 2
        res_before_reset, res_after_reset = reset_after_n_next_calls(batch_dp, n_elements_before_reset)
        self.assertEqual(n_elements_before_reset, len(res_before_reset))
        self.assertEqual(6, len([item for batch in res_before_reset for item in batch]))
        self.assertEqual(3, len(res_after_reset))
        self.assertEqual(9, len([item for batch in res_after_reset for item in batch]))

        # __len__ Test: returns the number of batches
        self.assertEqual(3, len(batch_dp))


if __name__ == "__main__":
    unittest.main()<|MERGE_RESOLUTION|>--- conflicted
+++ resolved
@@ -12,23 +12,14 @@
 from torch.utils.data.datapipes.map import SequenceWrapper
 from torchdata.datapipes.iter import (
     IterDataPipe,
-<<<<<<< HEAD
-    FileLister,
-    FileLoader,
-    IterZipper,
     IterableWrapper,
     InMemoryCacheHolder,
-=======
-    IterableWrapper,
-    InMemoryCacheHolder,
-    KeyZipper,
+    IterZipper,
     MapZipper,
->>>>>>> a8bcce80
     Cycler,
     Header,
     IndexAdder,
     LineReader,
-    MapZipper,
     ParagraphAggregator,
     Rows2Columnar,
     SampleMultiplexer,
@@ -98,11 +89,7 @@
         list(cache_dp)
         self.assertEqual(10, len(cache_dp))
 
-<<<<<<< HEAD
-    def test_iterzipper_iterdatapipe(self):
-=======
-    def test_keyzipper_iterdatapipe(self) -> None:
->>>>>>> a8bcce80
+    def test_iterzipper_iterdatapipe(self) -> None:
 
         source_dp = IterableWrapper(range(10))
         ref_dp = IterableWrapper(range(20))
@@ -123,13 +110,13 @@
         def merge_to_string(item1, item2):
             return f"{item1},{item2}"
 
-        zip_dp_w_str_merge = source_dp.zip_by_key(
+        zip_dp_w_str_merge = source_dp.zip_with_iter(
             ref_datapipe=ref_dp, key_fn=lambda x: x, ref_key_fn=lambda x: x, buffer_size=10, merge_fn=merge_to_string
         )
         self.assertEqual([f"{i},{i}" for i in range(10)], list(zip_dp_w_str_merge))
 
         # Functional Test: using a different merge function and keep_key=True
-        zip_dp_w_key_str_merge = source_dp.zip_by_key(
+        zip_dp_w_key_str_merge = source_dp.zip_with_iter(
             ref_datapipe=ref_dp,
             key_fn=lambda x: x,
             ref_key_fn=lambda x: x,
@@ -140,18 +127,18 @@
         self.assertEqual([(i, f"{i},{i}") for i in range(10)], list(zip_dp_w_key_str_merge))
 
         # Functional Test: testing nested zipping
-        zip_dp = source_dp.zip_by_key(
+        zip_dp = source_dp.zip_with_iter(
             ref_datapipe=ref_dp, key_fn=lambda x: x, ref_key_fn=lambda x: x, keep_key=False, buffer_size=100
         )
 
         # Without a custom merge function, there will be nested tuples
-        zip_dp2 = zip_dp.zip_by_key(
+        zip_dp2 = zip_dp.zip_with_iter(
             ref_datapipe=ref_dp, key_fn=lambda x: x[0], ref_key_fn=lambda x: x, keep_key=False, buffer_size=100
         )
         self.assertEqual([((i, i), i) for i in range(10)], list(zip_dp2))
 
         # With a custom merge function, nesting can be prevented
-        zip_dp2_w_merge = zip_dp.zip_by_key(
+        zip_dp2_w_merge = zip_dp.zip_with_iter(
             ref_datapipe=ref_dp,
             key_fn=lambda x: x[0],
             ref_key_fn=lambda x: x,
@@ -208,7 +195,7 @@
         # __len__ Test: inherits length from source_dp
         self.assertEqual(10, len(zip_dp))
 
-    def test_map_zipper_datapipe(self):
+    def test_map_zipper_datapipe(self) -> None:
         source_dp = IterableWrapper(range(10))
         map_dp = SequenceWrapper(["even", "odd"])
 
