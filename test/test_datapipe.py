# Copyright (c) Facebook, Inc. and its affiliates.
import io
import expecttest
import unittest
import warnings

from collections import defaultdict
<<<<<<< HEAD
from json.decoder import JSONDecodeError
import torch.utils.data.datapipes.iter
from torch.utils.data.datapipes.map import SequenceWrapper
from torch.testing._internal.common_utils import slowTest
=======
from typing import Dict

>>>>>>> 4802a350
import torchdata
import torch.utils.data.datapipes.iter
from torch.utils.data.datapipes.map import SequenceWrapper
from torchdata.datapipes.iter import (
    IterDataPipe,
    IterableWrapper,
    InMemoryCacheHolder,
    KeyZipper,
    MapZipper,
    Cycler,
    Header,
    MapZipper,
    IndexAdder,
    LineReader,
    ParagraphAggregator,
    Rows2Columnar,
    SampleMultiplexer,
    BucketBatcher,
)

from _utils._common_utils_for_test import (
    IDP_NoLen,
    reset_after_n_next_calls,
)

<<<<<<< HEAD
try:
    import iopath  # type: ignore[import] # noqa: F401 F403

    HAS_IOPATH = True
except ImportError:
    HAS_IOPATH = False
skipIfNoIOPath = unittest.skipIf(not HAS_IOPATH, "no iopath")

=======
>>>>>>> 4802a350

def test_torchdata_pytorch_consistency() -> None:
    def extract_datapipe_names(module):
        return {
            name
            for name, dp_type in module.__dict__.items()
            if not name.startswith("_") and isinstance(dp_type, type) and issubclass(dp_type, IterDataPipe)
        }

    pytorch_datapipes = extract_datapipe_names(torch.utils.data.datapipes.iter)
    torchdata_datapipes = extract_datapipe_names(torchdata.datapipes.iter)

    missing_datapipes = pytorch_datapipes - torchdata_datapipes
    if any(missing_datapipes):
        msg = (
            "The following datapipes are exposed under `torch.utils.data.datapipes.iter`, "
            "but not under `torchdata.datapipes.iter`:\n"
        )
        raise AssertionError(msg + "\n".join(sorted(missing_datapipes)))


class TestDataPipe(expecttest.TestCase):
    def test_in_memory_cache_holder_iterdatapipe(self) -> None:
        source_dp = IterableWrapper(range(10))
        cache_dp = source_dp.in_memory_cache(size=5)

        # Functional Test: Cache DP should just return the data without changing the values
        res1 = list(cache_dp)
        self.assertEqual(list(range(10)), res1)

        # Functional Test: Ensure the objects are the same ones from source DataPipe
        res1 = list(cache_dp)
        res2 = list(cache_dp)
        self.assertTrue(id(source) == id(cache) for source, cache in zip(source_dp, res1))
        self.assertTrue(id(source) == id(cache) for source, cache in zip(source_dp, res2))

        # TODO: Figure out a way to consistently test caching when size is in megabytes

        # Reset Test: reset the DataPipe after reading part of it
        cache_dp = InMemoryCacheHolder(source_dp, size=5)
        n_elements_before_reset = 5
        res_before_reset, res_after_reset = reset_after_n_next_calls(cache_dp, n_elements_before_reset)
        self.assertEqual(list(range(5)), res_before_reset)
        self.assertEqual(list(range(10)), res_after_reset)

        # __len__ Test: inherits length from source_dp
        self.assertEqual(10, len(cache_dp))

        # __len__ Test: source_dp has no len and cache is not yet loaded
        source_dp_no_len = IDP_NoLen(range(10))
        cache_dp = InMemoryCacheHolder(source_dp_no_len, size=5)
        with self.assertRaisesRegex(TypeError, "doesn't have valid length until the cache is loaded"):
            len(cache_dp)

        # __len__ Test: source_dp has no len but we still can calculate after cache is loaded
        list(cache_dp)
        self.assertEqual(10, len(cache_dp))

    def test_keyzipper_iterdatapipe(self) -> None:

        source_dp = IterableWrapper(range(10))
        ref_dp = IterableWrapper(range(20))

        # Functional Test: Output should be a zip list of tuple
        zip_dp = source_dp.zip_by_key(
            ref_datapipe=ref_dp, key_fn=lambda x: x, ref_key_fn=lambda x: x, keep_key=False, buffer_size=100
        )
        self.assertEqual([(i, i) for i in range(10)], list(zip_dp))

        # Functional Test: keep_key=True, and key should show up as the first element
        zip_dp_w_key = source_dp.zip_by_key(
            ref_datapipe=ref_dp, key_fn=lambda x: x, ref_key_fn=lambda x: x, keep_key=True, buffer_size=10
        )
        self.assertEqual([(i, (i, i)) for i in range(10)], list(zip_dp_w_key))

        # Functional Test: using a different merge function
        def merge_to_string(item1, item2):
            return f"{item1},{item2}"

        zip_dp_w_str_merge = source_dp.zip_by_key(
            ref_datapipe=ref_dp, key_fn=lambda x: x, ref_key_fn=lambda x: x, buffer_size=10, merge_fn=merge_to_string
        )
        self.assertEqual([f"{i},{i}" for i in range(10)], list(zip_dp_w_str_merge))

        # Functional Test: using a different merge function and keep_key=True
        zip_dp_w_key_str_merge = source_dp.zip_by_key(
            ref_datapipe=ref_dp,
            key_fn=lambda x: x,
            ref_key_fn=lambda x: x,
            keep_key=True,
            buffer_size=10,
            merge_fn=merge_to_string,
        )
        self.assertEqual([(i, f"{i},{i}") for i in range(10)], list(zip_dp_w_key_str_merge))

        # Functional Test: testing nested zipping
        zip_dp = source_dp.zip_by_key(
            ref_datapipe=ref_dp, key_fn=lambda x: x, ref_key_fn=lambda x: x, keep_key=False, buffer_size=100
        )

        # Without a custom merge function, there will be nested tuples
        zip_dp2 = zip_dp.zip_by_key(
            ref_datapipe=ref_dp, key_fn=lambda x: x[0], ref_key_fn=lambda x: x, keep_key=False, buffer_size=100
        )
        self.assertEqual([((i, i), i) for i in range(10)], list(zip_dp2))

        # With a custom merge function, nesting can be prevented
        zip_dp2_w_merge = zip_dp.zip_by_key(
            ref_datapipe=ref_dp,
            key_fn=lambda x: x[0],
            ref_key_fn=lambda x: x,
            keep_key=False,
            buffer_size=100,
            merge_fn=lambda x, y: list(x) + [y],
        )
        self.assertEqual([[i, i, i] for i in range(10)], list(zip_dp2_w_merge))

        # Functional Test: element is in source but missing in reference
        ref_dp_missing = IterableWrapper(range(1, 10))
        zip_dp = source_dp.zip_by_key(
            ref_datapipe=ref_dp_missing, key_fn=lambda x: x, ref_key_fn=lambda x: x, keep_key=False, buffer_size=100
        )
        with self.assertRaisesRegex(BufferError, r"No matching key can be found"):
            list(zip_dp)

        # Functional Test: Buffer is not large enough, hence, element can't be found and raises error
        ref_dp_end = IterableWrapper(list(range(1, 10)) + [0])
        zip_dp = source_dp.zip_by_key(
            ref_datapipe=ref_dp_end, key_fn=lambda x: x, ref_key_fn=lambda x: x, keep_key=False, buffer_size=5
        )
        it = iter(zip_dp)
        with warnings.catch_warnings(record=True) as wa:
            # In order to find '0' at the end, the buffer is filled, hence the warning
            # and ref_dp is fully traversed
            self.assertEqual((0, 0,), next(it))
            self.assertEqual(len(wa), 1)
            self.assertRegex(str(wa[0].message), r"Buffer reaches the upper limit")
        with self.assertRaisesRegex(BufferError, r"No matching key can be found"):
            # '1' cannot be find because the value was thrown out when buffer was filled
            next(it)

        # Functional Test: Buffer is just big enough
        zip_dp = source_dp.zip_by_key(
            ref_datapipe=ref_dp_end, key_fn=lambda x: x, ref_key_fn=lambda x: x, keep_key=False, buffer_size=10
        )
        self.assertEqual([(i, i) for i in range(10)], list(zip_dp))

        # Reset Test: reset the DataPipe after reading part of it
        zip_dp = KeyZipper(
            source_datapipe=source_dp,
            ref_datapipe=ref_dp,
            key_fn=lambda x: x,
            ref_key_fn=lambda x: x,
            keep_key=False,
            buffer_size=10,
        )
        n_elements_before_reset = 5
        res_before_reset, res_after_reset = reset_after_n_next_calls(zip_dp, n_elements_before_reset)
        self.assertEqual([(i, i) for i in range(5)], res_before_reset)
        self.assertEqual([(i, i) for i in range(10)], res_after_reset)

        # __len__ Test: inherits length from source_dp
        self.assertEqual(10, len(zip_dp))

    def test_map_zipper_datapipe(self):
        source_dp = IterableWrapper(range(10))
        map_dp = SequenceWrapper(["even", "odd"])

        # Functional Test: ensure the hash join is working and return tuple by default
        def odd_even(i: int) -> int:
            return i % 2

        result_dp = source_dp.zip_with_map(map_dp, odd_even)

        def odd_even_string(i: int) -> str:
            return "odd" if i % 2 else "even"

        expected_res = [(i, odd_even_string(i)) for i in range(10)]
        self.assertEqual(expected_res, list(result_dp))

        # Functional Test: ensure that a custom merge function works
        def custom_merge(a, b):
            return f"{a} is a {b} number."

        result_dp = source_dp.zip_with_map(map_dp, odd_even, custom_merge)
        expected_res2 = [f"{i} is a {odd_even_string(i)} number." for i in range(10)]
        self.assertEqual(expected_res2, list(result_dp))

        # Functional Test: raises error when key is invalid
        def odd_even_bug(i: int) -> int:
            return 2 if i == 0 else i % 2

        result_dp = MapZipper(source_dp, map_dp, odd_even_bug)
        it = iter(result_dp)
        with self.assertRaisesRegex(KeyError, "is not a valid key in the given MapDataPipe"):
            next(it)

        # Reset Test:
        n_elements_before_reset = 4
        result_dp = source_dp.zip_with_map(map_dp, odd_even)
        res_before_reset, res_after_reset = reset_after_n_next_calls(result_dp, n_elements_before_reset)
        self.assertEqual(expected_res[:n_elements_before_reset], res_before_reset)
        self.assertEqual(expected_res, res_after_reset)

        # __len__ Test: returns the length of source DataPipe
        result_dp = source_dp.zip_with_map(map_dp, odd_even)
        self.assertEqual(len(source_dp), len(result_dp))

    def test_cycler_iterdatapipe(self) -> None:
        source_dp = IterableWrapper(range(5))

        # Functional Test: cycle for finite number of times and ends
        cycler_dp = source_dp.cycle(3)
        self.assertEqual(list(range(5)) * 3, list(cycler_dp))

        # Functional Test: cycle for indefinitely
        cycler_dp = source_dp.cycle()
        it = iter(cycler_dp)
        for expected_val in list(range(5)) * 10:
            self.assertEqual(expected_val, next(it))

        # Functional Test: zero is allowed but immediately triggers StopIteration
        cycler_dp = source_dp.cycle(0)
        self.assertEqual([], list(cycler_dp))

        # Functional Test: negative value is not allowed
        with self.assertRaisesRegex(ValueError, "Expected non-negative count"):
            source_dp.cycle(-1)

        # Reset Test:
        cycler_dp = Cycler(source_dp, count=2)
        n_elements_before_reset = 4
        res_before_reset, res_after_reset = reset_after_n_next_calls(cycler_dp, n_elements_before_reset)
        self.assertEqual(list(range(4)), res_before_reset)
        self.assertEqual(list(range(5)) * 2, res_after_reset)

        # __len__ Test: returns length when count is not None
        self.assertEqual(10, len(cycler_dp))

        # __len__ Test: inherits length from source_dp
        cycler_dp = Cycler(source_dp)
        with self.assertRaisesRegex(TypeError, "instance cycles forever, and therefore doesn't have valid length"):
            len(cycler_dp)

    def test_header_iterdatapipe(self) -> None:
        # Functional Test: ensure the limit is enforced
        source_dp = IterableWrapper(range(20))
        header_dp = source_dp.header(5)
        self.assertEqual(list(range(5)), list(header_dp))

        # Functional Test: ensure it works when the source has less elements than the limit
        source_dp = IterableWrapper(range(5))
        header_dp = source_dp.header(100)
        self.assertEqual(list(range(5)), list(header_dp))

        # Reset Test:
        source_dp = IterableWrapper(range(20))
        header_dp = Header(source_dp, 5)
        n_elements_before_reset = 2
        res_before_reset, res_after_reset = reset_after_n_next_calls(header_dp, n_elements_before_reset)
        self.assertEqual(list(range(2)), res_before_reset)
        self.assertEqual(list(range(5)), res_after_reset)
        self.assertEqual(list(range(5)), list(header_dp))

        # __len__ Test: returns the limit when it is less than the length of source
        self.assertEqual(5, len(header_dp))

        # TODO: __len__ Test: returns the length of source when it is less than the limit
        # header_dp = source_dp.header(30)
        # self.assertEqual(20, len(header_dp))

    def test_enumerator_iterdatapipe(self) -> None:
        letters = "abcde"
        source_dp = IterableWrapper(letters)
        enum_dp = source_dp.enumerate()

        # Functional Test: ensure that the correct index value is added to each element (tuple)
        self.assertEqual([(0, 'a'), (1, 'b'), (2, 'c'), (3, 'd'), (4, 'e')], list(enum_dp))

        # Functional Test: start index from non-zero
        enum_dp = source_dp.enumerate(starting_index=10)
        self.assertEqual([(10, 'a'), (11, 'b'), (12, 'c'), (13, 'd'), (14, 'e')], list(enum_dp))

        # Reset Test:
        n_elements_before_reset = 2
        res_before_reset, res_after_reset = reset_after_n_next_calls(enum_dp, n_elements_before_reset)
        self.assertEqual([(10, 'a'), (11, 'b')], res_before_reset)
        self.assertEqual([(10, 'a'), (11, 'b'), (12, 'c'), (13, 'd'), (14, 'e')], res_after_reset)

        # __len__ Test: returns length of source DataPipe
        self.assertEqual(5, len(enum_dp))

    def test_index_adder_iterdatapipe(self) -> None:
        letters = "abcdefg"
        source_dp = IterableWrapper([{i: i} for i in letters])
        index_adder_dp = source_dp.add_index()
        it = iter(index_adder_dp)

        def dict_content_test_helper(iterator):
            for i, curr_dict in enumerate(iterator):
                self.assertEqual(i, curr_dict["index"])
                self.assertTrue(letters[i] in curr_dict)

        # Functional Test: ensure that the correct index value is added to each element (dict)
        dict_content_test_helper(it)

        # Functional Test: raises error when the elements of source_dp is not of type Dict
        source_dp = IterableWrapper(range(10))
        index_adder_dp = source_dp.add_index()
        it = iter(index_adder_dp)
        with self.assertRaisesRegex(NotImplementedError, "We only support adding index to row or batch in dict type"):
            next(it)

        # Reset Test
        source_dp = IterableWrapper([{i: i} for i in "abcdefg"])
        index_adder_dp = IndexAdder(source_dp)
        n_elements_before_reset = 2
        res_before_reset, res_after_reset = reset_after_n_next_calls(index_adder_dp, n_elements_before_reset)
        dict_content_test_helper(iter(res_before_reset))
        dict_content_test_helper(iter(res_after_reset))

        # __len__ Test: returns length of source DataPipe
        self.assertEqual(7, len(index_adder_dp))

    def test_line_reader_iterdatapipe(self) -> None:
        text1 = "Line1\nLine2"
        text2 = "Line2,1\nLine2,2\nLine2,3"

        # Functional Test: read lines correctly
        source_dp = IterableWrapper([("file1", io.StringIO(text1)), ("file2", io.StringIO(text2))])
        line_reader_dp = source_dp.readlines()
        expected_result = [("file1", line) for line in text1.split("\n")] + [
            ("file2", line) for line in text2.split("\n")
        ]
        self.assertEqual(expected_result, list(line_reader_dp))

        # Functional Test: strip new lines for bytes
        source_dp = IterableWrapper(
            [("file1", io.BytesIO(text1.encode("utf-8"))), ("file2", io.BytesIO(text2.encode("utf-8")))]
        )
        line_reader_dp = source_dp.readlines()
        expected_result_bytes = [("file1", line.encode("utf-8")) for line in text1.split("\n")] + [
            ("file2", line.encode("utf-8")) for line in text2.split("\n")
        ]
        self.assertEqual(expected_result_bytes, list(line_reader_dp))

        # Functional Test: do not strip new lines
        source_dp = IterableWrapper([("file1", io.StringIO(text1)), ("file2", io.StringIO(text2))])
        line_reader_dp = source_dp.readlines(strip_newline=False)
        expected_result = [
            ("file1", "Line1\n"),
            ("file1", "Line2"),
            ("file2", "Line2,1\n"),
            ("file2", "Line2,2\n"),
            ("file2", "Line2,3"),
        ]
        self.assertEqual(expected_result, list(line_reader_dp))

        # Reset Test:
        source_dp = IterableWrapper([("file1", io.StringIO(text1)), ("file2", io.StringIO(text2))])
        line_reader_dp = LineReader(source_dp, strip_newline=False)
        n_elements_before_reset = 2
        res_before_reset, res_after_reset = reset_after_n_next_calls(line_reader_dp, n_elements_before_reset)
        self.assertEqual(expected_result[:n_elements_before_reset], res_before_reset)
        self.assertEqual(expected_result, res_after_reset)

        # __len__ Test: length isn't implemented since it cannot be known ahead of time
        with self.assertRaisesRegex(TypeError, "has no len"):
            len(line_reader_dp)

    def test_paragraph_aggregator_iterdatapipe(self) -> None:
        # Functional Test: aggregate lines correctly
        source_dp = IterableWrapper(
            [("file1", "Line1"), ("file1", "Line2"), ("file2", "Line2,1"), ("file2", "Line2,2"), ("file2", "Line2,3")]
        )
        para_agg_dp = source_dp.lines_to_paragraphs()
        self.assertEqual([("file1", "Line1\nLine2"), ("file2", "Line2,1\nLine2,2\nLine2,3")], list(para_agg_dp))

        # Functional Test: aggregate lines correctly with different joiner
        para_agg_dp = source_dp.lines_to_paragraphs(joiner=lambda ls: " ".join(ls))
        self.assertEqual([("file1", "Line1 Line2"), ("file2", "Line2,1 Line2,2 Line2,3")], list(para_agg_dp))

        # Reset Test: each yield is for a single file
        para_agg_dp = ParagraphAggregator(source_dp)
        n_elements_before_reset = 1
        res_before_reset, res_after_reset = reset_after_n_next_calls(para_agg_dp, n_elements_before_reset)
        self.assertEqual([("file1", "Line1\nLine2")], res_before_reset)
        self.assertEqual([("file1", "Line1\nLine2"), ("file2", "Line2,1\nLine2,2\nLine2,3")], res_after_reset)

        # __len__ Test: length isn't implemented since it cannot be known ahead of time
        with self.assertRaisesRegex(TypeError, "has no len"):
            len(para_agg_dp)

    def test_rows_to_columnar_iterdatapipe(self) -> None:
        # Functional Test: working with DataPipe with dict
        column_names_dict = {"a", "b", "c"}
        source_dp = IterableWrapper(
            [
                [{l: i for i, l in enumerate("abc")}, {l: i * 10 for i, l in enumerate("abc")}],
                [{l: i + 100 for i, l in enumerate("abc")}, {l: (i + 100) * 10 for i, l in enumerate("abc")}],
            ]
        )
        result_dp = source_dp.rows2columnar(column_names_dict)
        batch1 = defaultdict(list, {"a": [0, 0], "b": [1, 10], "c": [2, 20]})
        batch2 = defaultdict(list, {"a": [100, 1000], "b": [101, 1010], "c": [102, 1020]})
        expected_output = [batch1, batch2]
        self.assertEqual(expected_output, list(result_dp))

        # Functional Test: working with DataPipe with list
        column_names_list = ["a", "b", "c"]
        source_dp = IterableWrapper(
            [
                [[i for i, _ in enumerate("abc")], [i * 10 for i, _ in enumerate("abc")]],
                [[i + 100 for i, _ in enumerate("abc")], [(i + 100) * 10 for i, _ in enumerate("abc")]],
            ]
        )
        result_dp = source_dp.rows2columnar(column_names_list)
        self.assertEqual(expected_output, list(result_dp))

        # Reset Test:
        result_dp = Rows2Columnar(source_dp, column_names_list)
        n_elements_before_reset = 1
        res_before_reset, res_after_reset = reset_after_n_next_calls(result_dp, n_elements_before_reset)
        self.assertEqual([expected_output[0]], res_before_reset)
        self.assertEqual(expected_output, res_after_reset)

        # __len__ Test: returns length of source DataPipe
        self.assertEqual(2, len(result_dp))

    def test_sample_multiplexer_iterdatapipe(self) -> None:
        # Functional Test: yields all values from the sources
        source_dp1 = IterableWrapper([0] * 10)
        source_dp2 = IterableWrapper([1] * 10)
        d: Dict[IterDataPipe, float] = {source_dp1: 99999999, source_dp2: 0.0000001}
        sample_mul_dp = SampleMultiplexer(pipes_to_weights_dict=d, seed=0)
        result = list(sample_mul_dp)
        self.assertEqual([0] * 10 + [1] * 10, result)

        # Functional Test: raises error for empty dict
        with self.assertRaisesRegex(ValueError, "Empty dictionary"):
            SampleMultiplexer(pipes_to_weights_dict={}, seed=0)  # type: ignore[arg-type]

        # Functional Test: raises error for negative or zero weight
        d = {source_dp1: 99999999, source_dp2: 0}
        with self.assertRaisesRegex(ValueError, "Expecting a positive and non-zero weight"):
            SampleMultiplexer(pipes_to_weights_dict=d, seed=0)

        # Reset Test
        d = {source_dp1: 99999999, source_dp2: 0.0000001}
        sample_mul_dp = SampleMultiplexer(pipes_to_weights_dict=d, seed=0)
        n_elements_before_reset = 5
        res_before_reset, res_after_reset = reset_after_n_next_calls(sample_mul_dp, n_elements_before_reset)
        self.assertEqual([0] * n_elements_before_reset, res_before_reset)
        self.assertEqual([0] * 10 + [1] * 10, res_after_reset)

        # __len__ Test: returns the sum of the lengths of the sources
        self.assertEqual(20, len(sample_mul_dp))

    def test_bucket_batcher_iterdatapipe(self) -> None:
        source_dp = IterableWrapper(range(10))

        # Functional Test: drop last reduces length
        batch_dp = source_dp.bucketbatch(
            batch_size=3, drop_last=True, batch_num=100, bucket_num=1, in_batch_shuffle=True
        )
        self.assertEqual(3, len(batch_dp))
        self.assertEqual(9, len(list(batch_dp.unbatch())))

        # Functional Test: drop last is False preserves length
        batch_dp = source_dp.bucketbatch(
            batch_size=3, drop_last=False, batch_num=100, bucket_num=1, in_batch_shuffle=False
        )
        self.assertEqual(4, len(batch_dp))
        self.assertEqual(10, len(list(batch_dp.unbatch())))

        # Functional Test: using sort_key, with in_batch_shuffle
        batch_dp = source_dp.bucketbatch(
            batch_size=3, drop_last=True, batch_num=100, bucket_num=1, in_batch_shuffle=True, sort_key=lambda x: x
        )
        # bucket_num = 1 means there will be no shuffling if a sort key is given
        self.assertEqual([[0, 1, 2], [3, 4, 5], [6, 7, 8]], list(batch_dp))
        self.assertEqual(3, len(batch_dp))
        self.assertEqual(9, len(list(batch_dp.unbatch())))

        # Functional Test: using sort_key, without in_batch_shuffle
        batch_dp = source_dp.bucketbatch(
            batch_size=3, drop_last=True, batch_num=100, bucket_num=2, in_batch_shuffle=False, sort_key=lambda x: x
        )
        self.assertEqual(3, len(batch_dp))
        self.assertEqual(9, len(list(batch_dp.unbatch())))

        # Reset Test:
        batch_dp = BucketBatcher(
            source_dp,
            batch_size=3,
            drop_last=True,
            batch_num=100,
            bucket_num=2,
            in_batch_shuffle=False,
            sort_key=lambda x: x,
        )
        n_elements_before_reset = 2
        res_before_reset, res_after_reset = reset_after_n_next_calls(batch_dp, n_elements_before_reset)
        self.assertEqual(n_elements_before_reset, len(res_before_reset))
        self.assertEqual(6, len([item for batch in res_before_reset for item in batch]))
        self.assertEqual(3, len(res_after_reset))
        self.assertEqual(9, len([item for batch in res_after_reset for item in batch]))

        # __len__ Test: returns the number of batches
        self.assertEqual(3, len(batch_dp))


<<<<<<< HEAD
class TestDataPipeWithIO(expecttest.TestCase):
    def setUp(self):
        ret = create_temp_dir_and_files()
        self.temp_dir = ret[0][0]
        self.temp_files = ret[0][1:]
        self.temp_sub_dir = ret[1][0]
        self.temp_sub_files = ret[1][1:]

    def tearDown(self):
        try:
            self.temp_sub_dir.cleanup()
            self.temp_dir.cleanup()
        except Exception as e:
            warnings.warn(f"TestDataPipeWithIO was not able to cleanup temp dir due to {e}")

    def _custom_files_set_up(self, files):
        for fname, content in files.items():
            temp_file_path = os.path.join(self.temp_dir.name, fname)
            with open(temp_file_path, "w") as f:
                f.write(content)

    def _compressed_files_comparison_helper(self, expected_files, result, check_length: bool = True):
        if check_length:
            self.assertEqual(len(expected_files), len(result))
        for res, expected_file in itertools.zip_longest(result, expected_files):
            self.assertTrue(res is not None and expected_file is not None)
            self.assertEqual(os.path.basename(res[0]), os.path.basename(expected_file))
            with open(expected_file, "rb") as f:
                self.assertEqual(res[1].read(), f.read())
            res[1].close()

    def _unordered_compressed_files_comparison_helper(self, expected_files, result, check_length: bool = True):
        expected_names_to_files = {os.path.basename(f): f for f in expected_files}
        if check_length:
            self.assertEqual(len(expected_files), len(result))
        for res in result:
            fname = os.path.basename(res[0])
            self.assertTrue(fname is not None)
            self.assertTrue(fname in expected_names_to_files)
            with open(expected_names_to_files[fname], "rb") as f:
                self.assertEqual(res[1].read(), f.read())
            res[1].close()

    def test_csv_parser_iterdatapipe(self):
        def make_path(fname):
            return f"{self.temp_dir.name}/{fname}"

        csv_files = {"1.csv": "key,item\na,1\nb,2", "empty.csv": "", "empty2.csv": "\n"}
        self._custom_files_set_up(csv_files)
        datapipe1 = IterableWrapper([make_path(fname) for fname in ["1.csv", "empty.csv", "empty2.csv"]])
        datapipe2 = FileLoader(datapipe1)
        datapipe3 = datapipe2.map(get_name)

        # Functional Test: yield one row at time from each file, skipping over empty content
        csv_parser_dp = datapipe3.parse_csv()
        expected_res = [["key", "item"], ["a", "1"], ["b", "2"], []]
        self.assertEqual(expected_res, list(csv_parser_dp))

        # Functional Test: yield one row at time from each file, skipping over empty content and header
        csv_parser_dp = datapipe3.parse_csv(skip_lines=1)
        expected_res = [["a", "1"], ["b", "2"]]
        self.assertEqual(expected_res, list(csv_parser_dp))

        # Functional Test: yield one row at time from each file with file name, skipping over empty content
        csv_parser_dp = datapipe3.parse_csv(return_path=True)
        expected_res = [("1.csv", ["key", "item"]), ("1.csv", ["a", "1"]), ("1.csv", ["b", "2"]), ("empty2.csv", [])]
        self.assertEqual(expected_res, list(csv_parser_dp))

        # Reset Test:
        csv_parser_dp = CSVParser(datapipe3, return_path=True)
        n_elements_before_reset = 2
        res_before_reset, res_after_reset = reset_after_n_next_calls(csv_parser_dp, n_elements_before_reset)
        self.assertEqual(expected_res[:n_elements_before_reset], res_before_reset)
        self.assertEqual(expected_res, res_after_reset)

        # __len__ Test: length isn't implemented since it cannot be known ahead of time
        with self.assertRaisesRegex(TypeError, "has no len"):
            len(csv_parser_dp)

    def test_csv_dict_parser_iterdatapipe(self):
        def get_name(path_and_stream):
            return os.path.basename(path_and_stream[0]), path_and_stream[1]

        csv_files = {"1.csv": "key,item\na,1\nb,2", "empty.csv": "", "empty2.csv": "\n"}
        self._custom_files_set_up(csv_files)
        datapipe1 = FileLister(self.temp_dir.name, "*.csv")
        datapipe2 = FileLoader(datapipe1)
        datapipe3 = datapipe2.map(get_name)

        # Functional Test: yield one row at a time as dict, with the first row being the header (key)
        csv_dict_parser_dp = datapipe3.parse_csv_as_dict()
        expected_res1 = [{"key": "a", "item": "1"}, {"key": "b", "item": "2"}]
        self.assertEqual(expected_res1, list(csv_dict_parser_dp))

        # Functional Test: yield one row at a time as dict, skip over first row, with the second row being the header
        csv_dict_parser_dp = datapipe3.parse_csv_as_dict(skip_lines=1)
        expected_res2 = [{"a": "b", "1": "2"}]
        self.assertEqual(expected_res2, list(csv_dict_parser_dp))

        # Functional Test: yield one row at a time as dict with file name, and the first row being the header (key)
        csv_dict_parser_dp = datapipe3.parse_csv_as_dict(return_path=True)
        expected_res3 = [("1.csv", {"key": "a", "item": "1"}), ("1.csv", {"key": "b", "item": "2"})]
        self.assertEqual(expected_res3, list(csv_dict_parser_dp))

        # Reset Test
        csv_dict_parser_dp = CSVDictParser(datapipe3)
        expected_res4 = [{"key": "a", "item": "1"}, {"key": "b", "item": "2"}]
        n_elements_before_reset = 1
        res_before_reset, res_after_reset = reset_after_n_next_calls(csv_dict_parser_dp, n_elements_before_reset)
        self.assertEqual(expected_res4[:n_elements_before_reset], res_before_reset)
        self.assertEqual(expected_res4, res_after_reset)

        # __len__ Test: length isn't implemented since it cannot be known ahead of time
        with self.assertRaisesRegex(TypeError, "has no len"):
            len(csv_dict_parser_dp)

    def test_hash_checker_iterdatapipe(self):
        hash_dict = {}

        def fill_hash_dict():
            for path in self.temp_files:
                with open(path, "r") as f:
                    hash_func = hashlib.sha256()
                    content = f.read().encode("utf-8")
                    hash_func.update(content)
                    hash_dict[path] = hash_func.hexdigest()

        fill_hash_dict()

        datapipe1 = FileLister(self.temp_dir.name, "*")
        datapipe2 = FileLoader(datapipe1)
        hash_check_dp = HashChecker(datapipe2, hash_dict)

        # Functional Test: Ensure the DataPipe values are unchanged if the hashes are the same
        for (expected_path, expected_stream), (actual_path, actual_stream) in zip(datapipe2, hash_check_dp):
            self.assertEqual(expected_path, actual_path)
            self.assertEqual(expected_stream.read(), actual_stream.read())

        # Functional Test: Ensure the rewind option works, and the stream is empty when there is no rewind
        hash_check_dp_no_reset = HashChecker(datapipe2, hash_dict, rewind=False)
        for (expected_path, _), (actual_path, actual_stream) in zip(datapipe2, hash_check_dp_no_reset):
            self.assertEqual(expected_path, actual_path)
            self.assertEqual(b"", actual_stream.read())

        # Functional Test: Error when file/path is not in hash_dict
        hash_check_dp = HashChecker(datapipe2, {})
        it = iter(hash_check_dp)
        with self.assertRaisesRegex(RuntimeError, "Unspecified hash for file"):
            next(it)

        # Functional Test: Error when the hash is different
        hash_dict[self.temp_files[0]] = "WRONG HASH"
        hash_check_dp = HashChecker(datapipe2, hash_dict)
        with self.assertRaisesRegex(RuntimeError, "does not match"):
            list(hash_check_dp)

        # Reset Test:
        fill_hash_dict()  # Reset the dict with correct values because we changed it in the last test case
        hash_check_dp = datapipe2.check_hash(hash_dict)
        n_elements_before_reset = 2
        res_before_reset, res_after_reset = reset_after_n_next_calls(hash_check_dp, n_elements_before_reset)
        for (expected_path, expected_stream), (actual_path, actual_stream) in zip(datapipe2, res_before_reset):
            self.assertEqual(expected_path, actual_path)
            self.assertEqual(expected_stream.read(), actual_stream.read())
        for (expected_path, expected_stream), (actual_path, actual_stream) in zip(datapipe2, res_after_reset):
            self.assertEqual(expected_path, actual_path)
            self.assertEqual(expected_stream.read(), actual_stream.read())

        # __len__ Test: returns the length of source DataPipe
        with self.assertRaisesRegex(TypeError, "FileLoaderIterDataPipe instance doesn't have valid length"):
            len(hash_check_dp)

    def test_map_zipper_datapipe(self):
        source_dp = IterableWrapper(range(10))
        map_dp = SequenceWrapper(["even", "odd"])

        # Functional Test: ensure the hash join is working and return tuple by default
        def odd_even(i: int) -> int:
            return i % 2

        result_dp = source_dp.zip_with_map(map_dp, odd_even)

        def odd_even_string(i: int) -> str:
            return "odd" if i % 2 else "even"

        expected_res = [(i, odd_even_string(i)) for i in range(10)]
        self.assertEqual(expected_res, list(result_dp))

        # Functional Test: ensure that a custom merge function works
        def custom_merge(a, b):
            return f"{a} is a {b} number."

        result_dp = source_dp.zip_with_map(map_dp, odd_even, custom_merge)
        expected_res2 = [f"{i} is a {odd_even_string(i)} number." for i in range(10)]
        self.assertEqual(expected_res2, list(result_dp))

        # Functional Test: raises error when key is invalid
        def odd_even_bug(i: int) -> int:
            return 2 if i == 0 else i % 2

        result_dp = MapZipper(source_dp, map_dp, odd_even_bug)
        it = iter(result_dp)
        with self.assertRaisesRegex(KeyError, "is not a valid key in the given MapDataPipe"):
            next(it)

        # Reset Test:
        n_elements_before_reset = 4
        result_dp = source_dp.zip_with_map(map_dp, odd_even)
        res_before_reset, res_after_reset = reset_after_n_next_calls(result_dp, n_elements_before_reset)
        self.assertEqual(expected_res[:n_elements_before_reset], res_before_reset)
        self.assertEqual(expected_res, res_after_reset)

        # __len__ Test: returns the length of source DataPipe
        result_dp = source_dp.zip_with_map(map_dp, odd_even)
        self.assertEqual(len(source_dp), len(result_dp))

    def test_json_parser_iterdatapipe(self):
        def is_empty_json(path_and_stream):
            return path_and_stream[0] == "empty.json"

        def is_nonempty_json(path_and_stream):
            return path_and_stream[0] != "empty.json"

        json_files = {
            "1.json": '["foo", {"bar":["baz", null, 1.0, 2]}]',
            "empty.json": "",
            "2.json": '{"__complex__": true, "real": 1, "imag": 2}',
        }
        self._custom_files_set_up(json_files)
        datapipe1 = IterableWrapper([f"{self.temp_dir.name}/{fname}" for fname in ["empty.json", "1.json", "2.json"]])
        datapipe2 = FileLoader(datapipe1)
        datapipe3 = datapipe2.map(get_name)
        datapipe_empty = datapipe3.filter(is_empty_json)
        datapipe_nonempty = datapipe3.filter(is_nonempty_json)

        empty_json_dp = datapipe_empty.parse_json_files()
        it = iter(empty_json_dp)
        # Functional Test: dp fails when empty JSON file is given
        with self.assertRaisesRegex(JSONDecodeError, "Expecting value"):
            next(it)

        # Functional Test: dp yields one json file at a time
        json_dp = datapipe_nonempty.parse_json_files()
        expected_res = [
            ("1.json", ["foo", {"bar": ["baz", None, 1.0, 2]}]),
            ("2.json", {"__complex__": True, "real": 1, "imag": 2}),
        ]
        self.assertEqual(expected_res, list(json_dp))

        # Reset Test:
        json_dp = JsonParser(datapipe_nonempty)
        n_elements_before_reset = 1
        res_before_reset, res_after_reset = reset_after_n_next_calls(json_dp, n_elements_before_reset)
        self.assertEqual(expected_res[:n_elements_before_reset], res_before_reset)
        self.assertEqual(expected_res, res_after_reset)

        # __len__ Test: length isn't implemented since it cannot be known ahead of time
        with self.assertRaisesRegex(TypeError, "len"):
            len(json_dp)

    def test_saver_iterdatapipe(self):
        def filepath_fn(name: str) -> str:
            return os.path.join(self.temp_dir.name, os.path.basename(name))

        # Functional Test: Saving some data
        name_to_data = {"1.txt": b"DATA1", "2.txt": b"DATA2", "3.txt": b"DATA3"}
        source_dp = IterableWrapper(sorted(name_to_data.items()))
        saver_dp = source_dp.save_to_disk(filepath_fn=filepath_fn)
        res_file_paths = list(saver_dp)
        expected_paths = [filepath_fn(name) for name in name_to_data.keys()]
        self.assertEqual(expected_paths, res_file_paths)
        for name in name_to_data.keys():
            p = filepath_fn(name)
            with open(p, "r") as f:
                self.assertEqual(name_to_data[name], f.read().encode())

        # Reset Test:
        saver_dp = Saver(source_dp, filepath_fn=filepath_fn)
        n_elements_before_reset = 2
        res_before_reset, res_after_reset = reset_after_n_next_calls(saver_dp, n_elements_before_reset)
        self.assertEqual([filepath_fn("1.txt"), filepath_fn("2.txt")], res_before_reset)
        self.assertEqual(expected_paths, res_after_reset)
        for name in name_to_data.keys():
            p = filepath_fn(name)
            with open(p, "r") as f:
                self.assertEqual(name_to_data[name], f.read().encode())

        # __len__ Test: returns the length of source DataPipe
        self.assertEqual(3, len(saver_dp))

    def test_tar_archive_reader_iterdatapipe(self):
        temp_tarfile_pathname = os.path.join(self.temp_dir.name, "test_tar.tar")
        with tarfile.open(temp_tarfile_pathname, "w:gz") as tar:
            tar.add(self.temp_files[0])
            tar.add(self.temp_files[1])
            tar.add(self.temp_files[2])
        datapipe1 = FileLister(self.temp_dir.name, "*.tar")
        datapipe2 = FileLoader(datapipe1)
        tar_reader_dp = TarArchiveReader(datapipe2)

        # Functional Test: Read extracted files before reaching the end of the tarfile
        self._compressed_files_comparison_helper(self.temp_files, tar_reader_dp, check_length=False)

        # Functional Test: Read extracted files after reaching the end of the tarfile
        data_refs = list(tar_reader_dp)
        self._compressed_files_comparison_helper(self.temp_files, data_refs)

        # Reset Test: reset the DataPipe after reading part of it
        tar_reader_dp = datapipe2.read_from_tar()
        n_elements_before_reset = 1
        res_before_reset, res_after_reset = reset_after_n_next_calls(tar_reader_dp, n_elements_before_reset)
        # Check result accumulated before reset
        self._compressed_files_comparison_helper(self.temp_files[:n_elements_before_reset], res_before_reset)
        # Check result accumulated after reset
        self._compressed_files_comparison_helper(self.temp_files, res_after_reset)

        # __len__ Test: doesn't have valid length
        with self.assertRaisesRegex(TypeError, "instance doesn't have valid length"):
            len(tar_reader_dp)

    def test_zip_archive_reader_iterdatapipe(self):
        temp_zipfile_pathname = os.path.join(self.temp_dir.name, "test_zip.zip")
        with zipfile.ZipFile(temp_zipfile_pathname, "w") as myzip:
            myzip.write(self.temp_files[0])
            myzip.write(self.temp_files[1])
            myzip.write(self.temp_files[2])
        datapipe1 = FileLister(self.temp_dir.name, "*.zip")
        datapipe2 = FileLoader(datapipe1)
        zip_reader_dp = ZipArchiveReader(datapipe2)

        # Functional Test: read extracted files before reaching the end of the zipfile
        self._compressed_files_comparison_helper(self.temp_files, zip_reader_dp, check_length=False)

        # Functional Test: read extracted files after reaching the end of the zipile
        data_refs = list(zip_reader_dp)
        self._compressed_files_comparison_helper(self.temp_files, data_refs)

        # Reset Test: reset the DataPipe after reading part of it
        zip_reader_dp = datapipe2.read_from_zip()
        n_elements_before_reset = 1
        res_before_reset, res_after_reset = reset_after_n_next_calls(zip_reader_dp, n_elements_before_reset)
        # Check the results accumulated before reset
        self._compressed_files_comparison_helper(self.temp_files[:n_elements_before_reset], res_before_reset)
        # Check the results accumulated after reset
        self._compressed_files_comparison_helper(self.temp_files, res_after_reset)

        # __len__ Test: doesn't have valid length
        with self.assertRaisesRegex(TypeError, "instance doesn't have valid length"):
            len(zip_reader_dp)

    def test_xz_archive_reader_iterdatapipe(self):
        # Worth noting that the .tar and .zip tests write multiple files into the same compressed file
        # Whereas we create multiple .xz files in the same directories below.
        for path in self.temp_files:
            fname = os.path.basename(path)
            temp_xzfile_pathname = os.path.join(self.temp_dir.name, f"{fname}.xz")
            with open(path, "r") as f:
                with lzma.open(temp_xzfile_pathname, "w") as xz:
                    xz.write(f.read().encode("utf-8"))
        datapipe1 = FileLister(self.temp_dir.name, "*.xz")
        datapipe2 = FileLoader(datapipe1)
        xz_reader_dp = XzFileReader(datapipe2)

        # Functional Test: Read extracted files before reaching the end of the xzfile
        self._unordered_compressed_files_comparison_helper(self.temp_files, xz_reader_dp, check_length=False)

        # Functional Test: Read extracted files after reaching the end of the xzfile
        data_refs = list(xz_reader_dp)
        self._unordered_compressed_files_comparison_helper(self.temp_files, data_refs)

        # Reset Test: reset the DataPipe after reading part of it
        xz_reader_dp = datapipe2.read_from_xz()
        n_elements_before_reset = 1
        res_before_reset, res_after_reset = reset_after_n_next_calls(xz_reader_dp, n_elements_before_reset)
        # Check result accumulated before reset
        self.assertEqual(n_elements_before_reset, len(res_before_reset))
        self._unordered_compressed_files_comparison_helper(self.temp_files, res_before_reset, check_length=False)
        # Check result accumulated after reset
        self._unordered_compressed_files_comparison_helper(self.temp_files, res_after_reset)

        # Reset Test: Ensure the order is consistent between iterations
        for r1, r2 in zip(xz_reader_dp, xz_reader_dp):
            self.assertEqual(r1[0], r2[0])

        # __len__ Test: doesn't have valid length
        with self.assertRaisesRegex(TypeError, "instance doesn't have valid length"):
            len(xz_reader_dp)

    # TODO (ejguan): this test currently only covers reading from local
    # filesystem. It needs to be modified once test data can be stored on
    # gdrive/s3/onedrive
    @skipIfNoIOPath
    def test_io_path_file_lister_iterdatapipe(self):
        datapipe = IoPathFileLister(root=self.temp_sub_dir.name)

        # check all file paths within sub_folder are listed
        for path in datapipe:
            self.assertTrue(path in self.temp_sub_files)

    @skipIfNoIOPath
    def test_io_path_file_loader_iterdatapipe(self):
        datapipe1 = IoPathFileLister(root=self.temp_sub_dir.name)
        datapipe2 = IoPathFileLoader(datapipe1)

        # check contents of file match
        for _, f in datapipe2:
            self.assertEqual(f.read(), "0123456789abcdef")


class TestDataPipeConnection(expecttest.TestCase):
    @slowTest
    def test_http_reader_iterdatapipe(self):

        # TODO: Change to point at TorchData's after repo and URL becomes certain
        file_url = "https://raw.githubusercontent.com/pytorch/pytorch/master/README.md"
        expected_file_name = "README.md"
        expected_MD5_hash = "e2d08f3b1a42efa9c1050f14b7247174"
        http_reader_dp = HttpReader(IterableWrapper([file_url]))

        # Functional Test: test if the Http Reader can download and read properly
        reader_dp = http_reader_dp.readlines()
        it = iter(reader_dp)
        path, line = next(it)
        self.assertEqual(expected_file_name, os.path.basename(path))
        self.assertTrue(b"pytorch" in line)

        # Reset Test: http_reader_dp has been read, but we reset when calling check_hash()
        check_cache_dp = http_reader_dp.check_hash({file_url: expected_MD5_hash}, "md5", rewind=False)
        it = iter(check_cache_dp)
        path, stream = next(it)
        self.assertEqual(expected_file_name, os.path.basename(path))
        self.assertTrue(io.BufferedReader, type(stream))

        # __len__ Test: returns the length of source DataPipe
        source_dp = IterableWrapper([file_url])
        http_dp = HttpReader(source_dp)
        self.assertEqual(1, len(http_dp))

    @slowTest
    def test_gdrive_iterdatapipe(self):

        amazon_review_url = "https://drive.google.com/uc?export=download&id=0Bz8a_Dbh9QhbaW12WVVZS2drcnM"
        expected_file_name = "amazon_review_polarity_csv.tar.gz"
        expected_MD5_hash = "fe39f8b653cada45afd5792e0f0e8f9b"
        gdrive_reader_dp = GDriveReader(IterableWrapper([amazon_review_url]))

        # Functional Test: test if the GDrive Reader can download and read properly
        reader_dp = gdrive_reader_dp.readlines()
        it = iter(reader_dp)
        path, line = next(it)
        self.assertEqual(expected_file_name, os.path.basename(path))
        self.assertTrue(line != b"")

        # Reset Test: gdrive_reader_dp has been read, but we reset when calling check_hash()
        check_cache_dp = gdrive_reader_dp.check_hash({expected_file_name: expected_MD5_hash}, "md5", rewind=False)
        it = iter(check_cache_dp)
        path, stream = next(it)
        self.assertEqual(expected_file_name, os.path.basename(path))
        self.assertTrue(io.BufferedReader, type(stream))

        # __len__ Test: returns the length of source DataPipe
        source_dp = IterableWrapper([amazon_review_url])
        gdrive_dp = GDriveReader(source_dp)
        self.assertEqual(1, len(gdrive_dp))

    @slowTest
    def test_online_iterdatapipe(self):

        readme_file_url = "https://raw.githubusercontent.com/pytorch/pytorch/master/README.md"
        amazon_review_url = "https://drive.google.com/uc?export=download&id=0Bz8a_Dbh9QhbaW12WVVZS2drcnM"
        expected_readme_file_name = "README.md"
        expected_amazon_file_name = "amazon_review_polarity_csv.tar.gz"
        expected_readme_MD5_hash = "e2d08f3b1a42efa9c1050f14b7247174"
        expected_amazon_MD5_hash = "fe39f8b653cada45afd5792e0f0e8f9b"

        file_hash_dict = {
            readme_file_url: expected_readme_MD5_hash,
            expected_amazon_file_name: expected_amazon_MD5_hash,
        }

        # Functional Test: can read from GDrive links
        online_reader_dp = OnlineReader(IterableWrapper([amazon_review_url]))
        reader_dp = online_reader_dp.readlines()
        it = iter(reader_dp)
        path, line = next(it)
        self.assertEqual(expected_amazon_file_name, os.path.basename(path))
        self.assertTrue(line != b"")

        # Functional Test: can read from other links
        online_reader_dp = OnlineReader(IterableWrapper([readme_file_url]))
        reader_dp = online_reader_dp.readlines()
        it = iter(reader_dp)
        path, line = next(it)
        self.assertEqual(expected_readme_file_name, os.path.basename(path))
        self.assertTrue(line != b"")

        # Reset Test: reset online_reader_dp by calling check_hash
        check_cache_dp = online_reader_dp.check_hash(file_hash_dict, "md5", rewind=False)
        it = iter(check_cache_dp)
        path, stream = next(it)
        self.assertEqual(expected_readme_file_name, os.path.basename(path))
        self.assertTrue(io.BufferedReader, type(stream))

        # Functional Test: works with multiple URLs of different sources
        online_reader_dp = OnlineReader(IterableWrapper([readme_file_url, amazon_review_url]))
        check_cache_dp = online_reader_dp.check_hash(file_hash_dict, "md5", rewind=False)
        it = iter(check_cache_dp)
        for expected_file_name, (path, stream) in zip([expected_readme_file_name, expected_amazon_file_name], it):
            self.assertEqual(expected_file_name, os.path.basename(path))
            self.assertTrue(io.BufferedReader, type(stream))

        # __len__ Test: returns the length of source DataPipe
        self.assertEqual(2, len(online_reader_dp))


=======
>>>>>>> 4802a350
if __name__ == "__main__":
    unittest.main()<|MERGE_RESOLUTION|>--- conflicted
+++ resolved
@@ -5,15 +5,8 @@
 import warnings
 
 from collections import defaultdict
-<<<<<<< HEAD
-from json.decoder import JSONDecodeError
-import torch.utils.data.datapipes.iter
-from torch.utils.data.datapipes.map import SequenceWrapper
-from torch.testing._internal.common_utils import slowTest
-=======
 from typing import Dict
 
->>>>>>> 4802a350
 import torchdata
 import torch.utils.data.datapipes.iter
 from torch.utils.data.datapipes.map import SequenceWrapper
@@ -25,7 +18,6 @@
     MapZipper,
     Cycler,
     Header,
-    MapZipper,
     IndexAdder,
     LineReader,
     ParagraphAggregator,
@@ -39,17 +31,6 @@
     reset_after_n_next_calls,
 )
 
-<<<<<<< HEAD
-try:
-    import iopath  # type: ignore[import] # noqa: F401 F403
-
-    HAS_IOPATH = True
-except ImportError:
-    HAS_IOPATH = False
-skipIfNoIOPath = unittest.skipIf(not HAS_IOPATH, "no iopath")
-
-=======
->>>>>>> 4802a350
 
 def test_torchdata_pytorch_consistency() -> None:
     def extract_datapipe_names(module):
@@ -562,523 +543,5 @@
         self.assertEqual(3, len(batch_dp))
 
 
-<<<<<<< HEAD
-class TestDataPipeWithIO(expecttest.TestCase):
-    def setUp(self):
-        ret = create_temp_dir_and_files()
-        self.temp_dir = ret[0][0]
-        self.temp_files = ret[0][1:]
-        self.temp_sub_dir = ret[1][0]
-        self.temp_sub_files = ret[1][1:]
-
-    def tearDown(self):
-        try:
-            self.temp_sub_dir.cleanup()
-            self.temp_dir.cleanup()
-        except Exception as e:
-            warnings.warn(f"TestDataPipeWithIO was not able to cleanup temp dir due to {e}")
-
-    def _custom_files_set_up(self, files):
-        for fname, content in files.items():
-            temp_file_path = os.path.join(self.temp_dir.name, fname)
-            with open(temp_file_path, "w") as f:
-                f.write(content)
-
-    def _compressed_files_comparison_helper(self, expected_files, result, check_length: bool = True):
-        if check_length:
-            self.assertEqual(len(expected_files), len(result))
-        for res, expected_file in itertools.zip_longest(result, expected_files):
-            self.assertTrue(res is not None and expected_file is not None)
-            self.assertEqual(os.path.basename(res[0]), os.path.basename(expected_file))
-            with open(expected_file, "rb") as f:
-                self.assertEqual(res[1].read(), f.read())
-            res[1].close()
-
-    def _unordered_compressed_files_comparison_helper(self, expected_files, result, check_length: bool = True):
-        expected_names_to_files = {os.path.basename(f): f for f in expected_files}
-        if check_length:
-            self.assertEqual(len(expected_files), len(result))
-        for res in result:
-            fname = os.path.basename(res[0])
-            self.assertTrue(fname is not None)
-            self.assertTrue(fname in expected_names_to_files)
-            with open(expected_names_to_files[fname], "rb") as f:
-                self.assertEqual(res[1].read(), f.read())
-            res[1].close()
-
-    def test_csv_parser_iterdatapipe(self):
-        def make_path(fname):
-            return f"{self.temp_dir.name}/{fname}"
-
-        csv_files = {"1.csv": "key,item\na,1\nb,2", "empty.csv": "", "empty2.csv": "\n"}
-        self._custom_files_set_up(csv_files)
-        datapipe1 = IterableWrapper([make_path(fname) for fname in ["1.csv", "empty.csv", "empty2.csv"]])
-        datapipe2 = FileLoader(datapipe1)
-        datapipe3 = datapipe2.map(get_name)
-
-        # Functional Test: yield one row at time from each file, skipping over empty content
-        csv_parser_dp = datapipe3.parse_csv()
-        expected_res = [["key", "item"], ["a", "1"], ["b", "2"], []]
-        self.assertEqual(expected_res, list(csv_parser_dp))
-
-        # Functional Test: yield one row at time from each file, skipping over empty content and header
-        csv_parser_dp = datapipe3.parse_csv(skip_lines=1)
-        expected_res = [["a", "1"], ["b", "2"]]
-        self.assertEqual(expected_res, list(csv_parser_dp))
-
-        # Functional Test: yield one row at time from each file with file name, skipping over empty content
-        csv_parser_dp = datapipe3.parse_csv(return_path=True)
-        expected_res = [("1.csv", ["key", "item"]), ("1.csv", ["a", "1"]), ("1.csv", ["b", "2"]), ("empty2.csv", [])]
-        self.assertEqual(expected_res, list(csv_parser_dp))
-
-        # Reset Test:
-        csv_parser_dp = CSVParser(datapipe3, return_path=True)
-        n_elements_before_reset = 2
-        res_before_reset, res_after_reset = reset_after_n_next_calls(csv_parser_dp, n_elements_before_reset)
-        self.assertEqual(expected_res[:n_elements_before_reset], res_before_reset)
-        self.assertEqual(expected_res, res_after_reset)
-
-        # __len__ Test: length isn't implemented since it cannot be known ahead of time
-        with self.assertRaisesRegex(TypeError, "has no len"):
-            len(csv_parser_dp)
-
-    def test_csv_dict_parser_iterdatapipe(self):
-        def get_name(path_and_stream):
-            return os.path.basename(path_and_stream[0]), path_and_stream[1]
-
-        csv_files = {"1.csv": "key,item\na,1\nb,2", "empty.csv": "", "empty2.csv": "\n"}
-        self._custom_files_set_up(csv_files)
-        datapipe1 = FileLister(self.temp_dir.name, "*.csv")
-        datapipe2 = FileLoader(datapipe1)
-        datapipe3 = datapipe2.map(get_name)
-
-        # Functional Test: yield one row at a time as dict, with the first row being the header (key)
-        csv_dict_parser_dp = datapipe3.parse_csv_as_dict()
-        expected_res1 = [{"key": "a", "item": "1"}, {"key": "b", "item": "2"}]
-        self.assertEqual(expected_res1, list(csv_dict_parser_dp))
-
-        # Functional Test: yield one row at a time as dict, skip over first row, with the second row being the header
-        csv_dict_parser_dp = datapipe3.parse_csv_as_dict(skip_lines=1)
-        expected_res2 = [{"a": "b", "1": "2"}]
-        self.assertEqual(expected_res2, list(csv_dict_parser_dp))
-
-        # Functional Test: yield one row at a time as dict with file name, and the first row being the header (key)
-        csv_dict_parser_dp = datapipe3.parse_csv_as_dict(return_path=True)
-        expected_res3 = [("1.csv", {"key": "a", "item": "1"}), ("1.csv", {"key": "b", "item": "2"})]
-        self.assertEqual(expected_res3, list(csv_dict_parser_dp))
-
-        # Reset Test
-        csv_dict_parser_dp = CSVDictParser(datapipe3)
-        expected_res4 = [{"key": "a", "item": "1"}, {"key": "b", "item": "2"}]
-        n_elements_before_reset = 1
-        res_before_reset, res_after_reset = reset_after_n_next_calls(csv_dict_parser_dp, n_elements_before_reset)
-        self.assertEqual(expected_res4[:n_elements_before_reset], res_before_reset)
-        self.assertEqual(expected_res4, res_after_reset)
-
-        # __len__ Test: length isn't implemented since it cannot be known ahead of time
-        with self.assertRaisesRegex(TypeError, "has no len"):
-            len(csv_dict_parser_dp)
-
-    def test_hash_checker_iterdatapipe(self):
-        hash_dict = {}
-
-        def fill_hash_dict():
-            for path in self.temp_files:
-                with open(path, "r") as f:
-                    hash_func = hashlib.sha256()
-                    content = f.read().encode("utf-8")
-                    hash_func.update(content)
-                    hash_dict[path] = hash_func.hexdigest()
-
-        fill_hash_dict()
-
-        datapipe1 = FileLister(self.temp_dir.name, "*")
-        datapipe2 = FileLoader(datapipe1)
-        hash_check_dp = HashChecker(datapipe2, hash_dict)
-
-        # Functional Test: Ensure the DataPipe values are unchanged if the hashes are the same
-        for (expected_path, expected_stream), (actual_path, actual_stream) in zip(datapipe2, hash_check_dp):
-            self.assertEqual(expected_path, actual_path)
-            self.assertEqual(expected_stream.read(), actual_stream.read())
-
-        # Functional Test: Ensure the rewind option works, and the stream is empty when there is no rewind
-        hash_check_dp_no_reset = HashChecker(datapipe2, hash_dict, rewind=False)
-        for (expected_path, _), (actual_path, actual_stream) in zip(datapipe2, hash_check_dp_no_reset):
-            self.assertEqual(expected_path, actual_path)
-            self.assertEqual(b"", actual_stream.read())
-
-        # Functional Test: Error when file/path is not in hash_dict
-        hash_check_dp = HashChecker(datapipe2, {})
-        it = iter(hash_check_dp)
-        with self.assertRaisesRegex(RuntimeError, "Unspecified hash for file"):
-            next(it)
-
-        # Functional Test: Error when the hash is different
-        hash_dict[self.temp_files[0]] = "WRONG HASH"
-        hash_check_dp = HashChecker(datapipe2, hash_dict)
-        with self.assertRaisesRegex(RuntimeError, "does not match"):
-            list(hash_check_dp)
-
-        # Reset Test:
-        fill_hash_dict()  # Reset the dict with correct values because we changed it in the last test case
-        hash_check_dp = datapipe2.check_hash(hash_dict)
-        n_elements_before_reset = 2
-        res_before_reset, res_after_reset = reset_after_n_next_calls(hash_check_dp, n_elements_before_reset)
-        for (expected_path, expected_stream), (actual_path, actual_stream) in zip(datapipe2, res_before_reset):
-            self.assertEqual(expected_path, actual_path)
-            self.assertEqual(expected_stream.read(), actual_stream.read())
-        for (expected_path, expected_stream), (actual_path, actual_stream) in zip(datapipe2, res_after_reset):
-            self.assertEqual(expected_path, actual_path)
-            self.assertEqual(expected_stream.read(), actual_stream.read())
-
-        # __len__ Test: returns the length of source DataPipe
-        with self.assertRaisesRegex(TypeError, "FileLoaderIterDataPipe instance doesn't have valid length"):
-            len(hash_check_dp)
-
-    def test_map_zipper_datapipe(self):
-        source_dp = IterableWrapper(range(10))
-        map_dp = SequenceWrapper(["even", "odd"])
-
-        # Functional Test: ensure the hash join is working and return tuple by default
-        def odd_even(i: int) -> int:
-            return i % 2
-
-        result_dp = source_dp.zip_with_map(map_dp, odd_even)
-
-        def odd_even_string(i: int) -> str:
-            return "odd" if i % 2 else "even"
-
-        expected_res = [(i, odd_even_string(i)) for i in range(10)]
-        self.assertEqual(expected_res, list(result_dp))
-
-        # Functional Test: ensure that a custom merge function works
-        def custom_merge(a, b):
-            return f"{a} is a {b} number."
-
-        result_dp = source_dp.zip_with_map(map_dp, odd_even, custom_merge)
-        expected_res2 = [f"{i} is a {odd_even_string(i)} number." for i in range(10)]
-        self.assertEqual(expected_res2, list(result_dp))
-
-        # Functional Test: raises error when key is invalid
-        def odd_even_bug(i: int) -> int:
-            return 2 if i == 0 else i % 2
-
-        result_dp = MapZipper(source_dp, map_dp, odd_even_bug)
-        it = iter(result_dp)
-        with self.assertRaisesRegex(KeyError, "is not a valid key in the given MapDataPipe"):
-            next(it)
-
-        # Reset Test:
-        n_elements_before_reset = 4
-        result_dp = source_dp.zip_with_map(map_dp, odd_even)
-        res_before_reset, res_after_reset = reset_after_n_next_calls(result_dp, n_elements_before_reset)
-        self.assertEqual(expected_res[:n_elements_before_reset], res_before_reset)
-        self.assertEqual(expected_res, res_after_reset)
-
-        # __len__ Test: returns the length of source DataPipe
-        result_dp = source_dp.zip_with_map(map_dp, odd_even)
-        self.assertEqual(len(source_dp), len(result_dp))
-
-    def test_json_parser_iterdatapipe(self):
-        def is_empty_json(path_and_stream):
-            return path_and_stream[0] == "empty.json"
-
-        def is_nonempty_json(path_and_stream):
-            return path_and_stream[0] != "empty.json"
-
-        json_files = {
-            "1.json": '["foo", {"bar":["baz", null, 1.0, 2]}]',
-            "empty.json": "",
-            "2.json": '{"__complex__": true, "real": 1, "imag": 2}',
-        }
-        self._custom_files_set_up(json_files)
-        datapipe1 = IterableWrapper([f"{self.temp_dir.name}/{fname}" for fname in ["empty.json", "1.json", "2.json"]])
-        datapipe2 = FileLoader(datapipe1)
-        datapipe3 = datapipe2.map(get_name)
-        datapipe_empty = datapipe3.filter(is_empty_json)
-        datapipe_nonempty = datapipe3.filter(is_nonempty_json)
-
-        empty_json_dp = datapipe_empty.parse_json_files()
-        it = iter(empty_json_dp)
-        # Functional Test: dp fails when empty JSON file is given
-        with self.assertRaisesRegex(JSONDecodeError, "Expecting value"):
-            next(it)
-
-        # Functional Test: dp yields one json file at a time
-        json_dp = datapipe_nonempty.parse_json_files()
-        expected_res = [
-            ("1.json", ["foo", {"bar": ["baz", None, 1.0, 2]}]),
-            ("2.json", {"__complex__": True, "real": 1, "imag": 2}),
-        ]
-        self.assertEqual(expected_res, list(json_dp))
-
-        # Reset Test:
-        json_dp = JsonParser(datapipe_nonempty)
-        n_elements_before_reset = 1
-        res_before_reset, res_after_reset = reset_after_n_next_calls(json_dp, n_elements_before_reset)
-        self.assertEqual(expected_res[:n_elements_before_reset], res_before_reset)
-        self.assertEqual(expected_res, res_after_reset)
-
-        # __len__ Test: length isn't implemented since it cannot be known ahead of time
-        with self.assertRaisesRegex(TypeError, "len"):
-            len(json_dp)
-
-    def test_saver_iterdatapipe(self):
-        def filepath_fn(name: str) -> str:
-            return os.path.join(self.temp_dir.name, os.path.basename(name))
-
-        # Functional Test: Saving some data
-        name_to_data = {"1.txt": b"DATA1", "2.txt": b"DATA2", "3.txt": b"DATA3"}
-        source_dp = IterableWrapper(sorted(name_to_data.items()))
-        saver_dp = source_dp.save_to_disk(filepath_fn=filepath_fn)
-        res_file_paths = list(saver_dp)
-        expected_paths = [filepath_fn(name) for name in name_to_data.keys()]
-        self.assertEqual(expected_paths, res_file_paths)
-        for name in name_to_data.keys():
-            p = filepath_fn(name)
-            with open(p, "r") as f:
-                self.assertEqual(name_to_data[name], f.read().encode())
-
-        # Reset Test:
-        saver_dp = Saver(source_dp, filepath_fn=filepath_fn)
-        n_elements_before_reset = 2
-        res_before_reset, res_after_reset = reset_after_n_next_calls(saver_dp, n_elements_before_reset)
-        self.assertEqual([filepath_fn("1.txt"), filepath_fn("2.txt")], res_before_reset)
-        self.assertEqual(expected_paths, res_after_reset)
-        for name in name_to_data.keys():
-            p = filepath_fn(name)
-            with open(p, "r") as f:
-                self.assertEqual(name_to_data[name], f.read().encode())
-
-        # __len__ Test: returns the length of source DataPipe
-        self.assertEqual(3, len(saver_dp))
-
-    def test_tar_archive_reader_iterdatapipe(self):
-        temp_tarfile_pathname = os.path.join(self.temp_dir.name, "test_tar.tar")
-        with tarfile.open(temp_tarfile_pathname, "w:gz") as tar:
-            tar.add(self.temp_files[0])
-            tar.add(self.temp_files[1])
-            tar.add(self.temp_files[2])
-        datapipe1 = FileLister(self.temp_dir.name, "*.tar")
-        datapipe2 = FileLoader(datapipe1)
-        tar_reader_dp = TarArchiveReader(datapipe2)
-
-        # Functional Test: Read extracted files before reaching the end of the tarfile
-        self._compressed_files_comparison_helper(self.temp_files, tar_reader_dp, check_length=False)
-
-        # Functional Test: Read extracted files after reaching the end of the tarfile
-        data_refs = list(tar_reader_dp)
-        self._compressed_files_comparison_helper(self.temp_files, data_refs)
-
-        # Reset Test: reset the DataPipe after reading part of it
-        tar_reader_dp = datapipe2.read_from_tar()
-        n_elements_before_reset = 1
-        res_before_reset, res_after_reset = reset_after_n_next_calls(tar_reader_dp, n_elements_before_reset)
-        # Check result accumulated before reset
-        self._compressed_files_comparison_helper(self.temp_files[:n_elements_before_reset], res_before_reset)
-        # Check result accumulated after reset
-        self._compressed_files_comparison_helper(self.temp_files, res_after_reset)
-
-        # __len__ Test: doesn't have valid length
-        with self.assertRaisesRegex(TypeError, "instance doesn't have valid length"):
-            len(tar_reader_dp)
-
-    def test_zip_archive_reader_iterdatapipe(self):
-        temp_zipfile_pathname = os.path.join(self.temp_dir.name, "test_zip.zip")
-        with zipfile.ZipFile(temp_zipfile_pathname, "w") as myzip:
-            myzip.write(self.temp_files[0])
-            myzip.write(self.temp_files[1])
-            myzip.write(self.temp_files[2])
-        datapipe1 = FileLister(self.temp_dir.name, "*.zip")
-        datapipe2 = FileLoader(datapipe1)
-        zip_reader_dp = ZipArchiveReader(datapipe2)
-
-        # Functional Test: read extracted files before reaching the end of the zipfile
-        self._compressed_files_comparison_helper(self.temp_files, zip_reader_dp, check_length=False)
-
-        # Functional Test: read extracted files after reaching the end of the zipile
-        data_refs = list(zip_reader_dp)
-        self._compressed_files_comparison_helper(self.temp_files, data_refs)
-
-        # Reset Test: reset the DataPipe after reading part of it
-        zip_reader_dp = datapipe2.read_from_zip()
-        n_elements_before_reset = 1
-        res_before_reset, res_after_reset = reset_after_n_next_calls(zip_reader_dp, n_elements_before_reset)
-        # Check the results accumulated before reset
-        self._compressed_files_comparison_helper(self.temp_files[:n_elements_before_reset], res_before_reset)
-        # Check the results accumulated after reset
-        self._compressed_files_comparison_helper(self.temp_files, res_after_reset)
-
-        # __len__ Test: doesn't have valid length
-        with self.assertRaisesRegex(TypeError, "instance doesn't have valid length"):
-            len(zip_reader_dp)
-
-    def test_xz_archive_reader_iterdatapipe(self):
-        # Worth noting that the .tar and .zip tests write multiple files into the same compressed file
-        # Whereas we create multiple .xz files in the same directories below.
-        for path in self.temp_files:
-            fname = os.path.basename(path)
-            temp_xzfile_pathname = os.path.join(self.temp_dir.name, f"{fname}.xz")
-            with open(path, "r") as f:
-                with lzma.open(temp_xzfile_pathname, "w") as xz:
-                    xz.write(f.read().encode("utf-8"))
-        datapipe1 = FileLister(self.temp_dir.name, "*.xz")
-        datapipe2 = FileLoader(datapipe1)
-        xz_reader_dp = XzFileReader(datapipe2)
-
-        # Functional Test: Read extracted files before reaching the end of the xzfile
-        self._unordered_compressed_files_comparison_helper(self.temp_files, xz_reader_dp, check_length=False)
-
-        # Functional Test: Read extracted files after reaching the end of the xzfile
-        data_refs = list(xz_reader_dp)
-        self._unordered_compressed_files_comparison_helper(self.temp_files, data_refs)
-
-        # Reset Test: reset the DataPipe after reading part of it
-        xz_reader_dp = datapipe2.read_from_xz()
-        n_elements_before_reset = 1
-        res_before_reset, res_after_reset = reset_after_n_next_calls(xz_reader_dp, n_elements_before_reset)
-        # Check result accumulated before reset
-        self.assertEqual(n_elements_before_reset, len(res_before_reset))
-        self._unordered_compressed_files_comparison_helper(self.temp_files, res_before_reset, check_length=False)
-        # Check result accumulated after reset
-        self._unordered_compressed_files_comparison_helper(self.temp_files, res_after_reset)
-
-        # Reset Test: Ensure the order is consistent between iterations
-        for r1, r2 in zip(xz_reader_dp, xz_reader_dp):
-            self.assertEqual(r1[0], r2[0])
-
-        # __len__ Test: doesn't have valid length
-        with self.assertRaisesRegex(TypeError, "instance doesn't have valid length"):
-            len(xz_reader_dp)
-
-    # TODO (ejguan): this test currently only covers reading from local
-    # filesystem. It needs to be modified once test data can be stored on
-    # gdrive/s3/onedrive
-    @skipIfNoIOPath
-    def test_io_path_file_lister_iterdatapipe(self):
-        datapipe = IoPathFileLister(root=self.temp_sub_dir.name)
-
-        # check all file paths within sub_folder are listed
-        for path in datapipe:
-            self.assertTrue(path in self.temp_sub_files)
-
-    @skipIfNoIOPath
-    def test_io_path_file_loader_iterdatapipe(self):
-        datapipe1 = IoPathFileLister(root=self.temp_sub_dir.name)
-        datapipe2 = IoPathFileLoader(datapipe1)
-
-        # check contents of file match
-        for _, f in datapipe2:
-            self.assertEqual(f.read(), "0123456789abcdef")
-
-
-class TestDataPipeConnection(expecttest.TestCase):
-    @slowTest
-    def test_http_reader_iterdatapipe(self):
-
-        # TODO: Change to point at TorchData's after repo and URL becomes certain
-        file_url = "https://raw.githubusercontent.com/pytorch/pytorch/master/README.md"
-        expected_file_name = "README.md"
-        expected_MD5_hash = "e2d08f3b1a42efa9c1050f14b7247174"
-        http_reader_dp = HttpReader(IterableWrapper([file_url]))
-
-        # Functional Test: test if the Http Reader can download and read properly
-        reader_dp = http_reader_dp.readlines()
-        it = iter(reader_dp)
-        path, line = next(it)
-        self.assertEqual(expected_file_name, os.path.basename(path))
-        self.assertTrue(b"pytorch" in line)
-
-        # Reset Test: http_reader_dp has been read, but we reset when calling check_hash()
-        check_cache_dp = http_reader_dp.check_hash({file_url: expected_MD5_hash}, "md5", rewind=False)
-        it = iter(check_cache_dp)
-        path, stream = next(it)
-        self.assertEqual(expected_file_name, os.path.basename(path))
-        self.assertTrue(io.BufferedReader, type(stream))
-
-        # __len__ Test: returns the length of source DataPipe
-        source_dp = IterableWrapper([file_url])
-        http_dp = HttpReader(source_dp)
-        self.assertEqual(1, len(http_dp))
-
-    @slowTest
-    def test_gdrive_iterdatapipe(self):
-
-        amazon_review_url = "https://drive.google.com/uc?export=download&id=0Bz8a_Dbh9QhbaW12WVVZS2drcnM"
-        expected_file_name = "amazon_review_polarity_csv.tar.gz"
-        expected_MD5_hash = "fe39f8b653cada45afd5792e0f0e8f9b"
-        gdrive_reader_dp = GDriveReader(IterableWrapper([amazon_review_url]))
-
-        # Functional Test: test if the GDrive Reader can download and read properly
-        reader_dp = gdrive_reader_dp.readlines()
-        it = iter(reader_dp)
-        path, line = next(it)
-        self.assertEqual(expected_file_name, os.path.basename(path))
-        self.assertTrue(line != b"")
-
-        # Reset Test: gdrive_reader_dp has been read, but we reset when calling check_hash()
-        check_cache_dp = gdrive_reader_dp.check_hash({expected_file_name: expected_MD5_hash}, "md5", rewind=False)
-        it = iter(check_cache_dp)
-        path, stream = next(it)
-        self.assertEqual(expected_file_name, os.path.basename(path))
-        self.assertTrue(io.BufferedReader, type(stream))
-
-        # __len__ Test: returns the length of source DataPipe
-        source_dp = IterableWrapper([amazon_review_url])
-        gdrive_dp = GDriveReader(source_dp)
-        self.assertEqual(1, len(gdrive_dp))
-
-    @slowTest
-    def test_online_iterdatapipe(self):
-
-        readme_file_url = "https://raw.githubusercontent.com/pytorch/pytorch/master/README.md"
-        amazon_review_url = "https://drive.google.com/uc?export=download&id=0Bz8a_Dbh9QhbaW12WVVZS2drcnM"
-        expected_readme_file_name = "README.md"
-        expected_amazon_file_name = "amazon_review_polarity_csv.tar.gz"
-        expected_readme_MD5_hash = "e2d08f3b1a42efa9c1050f14b7247174"
-        expected_amazon_MD5_hash = "fe39f8b653cada45afd5792e0f0e8f9b"
-
-        file_hash_dict = {
-            readme_file_url: expected_readme_MD5_hash,
-            expected_amazon_file_name: expected_amazon_MD5_hash,
-        }
-
-        # Functional Test: can read from GDrive links
-        online_reader_dp = OnlineReader(IterableWrapper([amazon_review_url]))
-        reader_dp = online_reader_dp.readlines()
-        it = iter(reader_dp)
-        path, line = next(it)
-        self.assertEqual(expected_amazon_file_name, os.path.basename(path))
-        self.assertTrue(line != b"")
-
-        # Functional Test: can read from other links
-        online_reader_dp = OnlineReader(IterableWrapper([readme_file_url]))
-        reader_dp = online_reader_dp.readlines()
-        it = iter(reader_dp)
-        path, line = next(it)
-        self.assertEqual(expected_readme_file_name, os.path.basename(path))
-        self.assertTrue(line != b"")
-
-        # Reset Test: reset online_reader_dp by calling check_hash
-        check_cache_dp = online_reader_dp.check_hash(file_hash_dict, "md5", rewind=False)
-        it = iter(check_cache_dp)
-        path, stream = next(it)
-        self.assertEqual(expected_readme_file_name, os.path.basename(path))
-        self.assertTrue(io.BufferedReader, type(stream))
-
-        # Functional Test: works with multiple URLs of different sources
-        online_reader_dp = OnlineReader(IterableWrapper([readme_file_url, amazon_review_url]))
-        check_cache_dp = online_reader_dp.check_hash(file_hash_dict, "md5", rewind=False)
-        it = iter(check_cache_dp)
-        for expected_file_name, (path, stream) in zip([expected_readme_file_name, expected_amazon_file_name], it):
-            self.assertEqual(expected_file_name, os.path.basename(path))
-            self.assertTrue(io.BufferedReader, type(stream))
-
-        # __len__ Test: returns the length of source DataPipe
-        self.assertEqual(2, len(online_reader_dp))
-
-
-=======
->>>>>>> 4802a350
 if __name__ == "__main__":
     unittest.main()