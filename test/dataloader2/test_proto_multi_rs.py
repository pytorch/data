--- conflicted
+++ resolved
@@ -212,84 +212,6 @@
             res.append(x)
         self.assertEqual(9, len(res))
 
-<<<<<<< HEAD
-<<<<<<< HEAD
-    # TODO: Either do more testing or remove mark it as a known issue, telling users to not use `round_robin`
-    #       Should clean up first before landing
-    def test_dispatching(self):
-        source_dp = IterableWrapper(range(20))
-        # dp = source_dp.shuffle().sharding_filter()
-        dp = source_dp.shuffle().sharding_round_robin_dispatch(SHARDING_PRIORITIES.MULTIPROCESSING)
-        dp = dp.map(_add_one)
-
-        # TODO: This doesn't seem to work with `num_workers > 1`
-        rs1 = PrototypeMultiProcessingReadingService(num_workers=2, worker_prefetch_cnt=0, main_prefetch_cnt=0)
-        # rs2 = PrototypeMultiProcessingReadingService(num_workers=2, worker_prefetch_cnt=0, main_prefetch_cnt=2)
-        # rs3 = PrototypeMultiProcessingReadingService(num_workers=2, worker_prefetch_cnt=2, main_prefetch_cnt=0)
-        # rs4 = PrototypeMultiProcessingReadingService(num_workers=2, worker_prefetch_cnt=2, main_prefetch_cnt=2)
-        rss = [rs1]
-
-        for n, rs in enumerate(rss):
-            dl = DataLoader2(dp, reading_service=rs)
-            res = []
-            # cumulative_res = []
-            n_limit = 3
-
-            it: DataLoader2Iterator = iter(dl)
-            it.limit(n_limit)  # The `pause` call here doesn't stop
-            for x in it:
-                res.append(x)
-
-            print()
-            print(res)
-
-            dl.shutdown()
-
-            # # Functional Test: Verify that the number of elements yielded equals to the specified limit
-            # # self.assertEqual(
-            # #     n_limit,
-            # #     len(res),  # 3
-            # #     msg=f"The test is failing for rs{n + 1} with default multiprocessing method, "
-            # #         f"num_workers = {rs.num_workers}, "
-            # #         f"worker_prefetch_cnt = {rs.worker_prefetch_cnt}, main_prefetch_cnt = {rs.main_prefetch_cnt}",
-            # # )
-            # cumulative_res.extend(res)
-            #
-            # # Functional Test: Calling `next` after `limit` will trigger `StopIteration`
-            # with self.assertRaisesRegex(StopIteration, "pause"):
-            #     next(it)
-            #
-            # # Functional Test: Verify that `limit` persists without the need to set it again
-            # it.resume()
-            # res = []
-            # for x in it:
-            #     res.append(x)
-            # # self.assertEqual(
-            # #     n_limit,
-            # #     len(res),  # 3
-            # #     msg=f"The test is failing for rs{n + 1} with default multiprocessing method, "
-            # #         f"num_workers = {rs.num_workers}, "
-            # #         f"worker_prefetch_cnt = {rs.worker_prefetch_cnt}, main_prefetch_cnt = {rs.main_prefetch_cnt}",
-            # # )
-            # cumulative_res.extend(res)
-            #
-            # # Functional Test: Clear the `limit` and yield the rest of the elements
-            # it.clear_limit()
-            # it.resume()
-            # res = []
-            # for x in it:
-            #     res.append(x)
-            # # self.assertEqual(
-            # #     self.n_elements - 2 * n_limit,
-            # #     len(res),  # 4
-            # #     msg=f"The test is failing for rs{n + 1} with default multiprocessing method, "
-            # #         f"num_workers = {rs.num_workers}, "
-            # #         f"worker_prefetch_cnt = {rs.worker_prefetch_cnt}, main_prefetch_cnt = {rs.main_prefetch_cnt}",
-            # # )
-            #
-            # cumulative_res.extend(res)
-            # self.assertEqual(list(range(self.n_elements)), sorted(cumulative_res))
-=======
     # TODO: Test cases when there is official support of `pause` and `resume` with round-robin sharding
     #       Currently, using sharding_round_robin raises a warning
     # def test_round_robin_dispatching_pause_limit(self):
@@ -368,7 +290,6 @@
     #
     # cumulative_res.extend(res)
     # self.assertEqual(list(range(self.n_elements)), sorted(cumulative_res))
->>>>>>> fc19e697
 
     def test_dataloader2_snapshot(self) -> None:
 
