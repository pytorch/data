--- conflicted
+++ resolved
@@ -183,7 +183,31 @@
                     f"worker_prefetch_cnt = {rs.worker_prefetch_cnt}, main_prefetch_cnt = {rs.main_prefetch_cnt}",
                 )
 
-<<<<<<< HEAD
+                cumulative_res.extend(res)
+                self.assertEqual(list(range(self.n_elements)), sorted(cumulative_res))
+
+        # Functional Test: Setting `limit` to a different value during after each mini-epoch
+        dl2: DataLoader2 = DataLoader2(self.double_pause_dp, reading_service=rs4)
+        res = []
+        it2: DataLoader2Iterator = iter(dl2)
+        it2.limit(3)
+        for x in it2:
+            res.append(x)
+
+        # Limit can be set before `resume`
+        it2.limit(4)
+        it2.resume()
+        for x in it2:
+            res.append(x)
+        self.assertEqual(7, len(res))
+
+        # Limit can also be set after `resume`, but before the next `for` loop
+        it2.resume()
+        it2.limit(2)
+        for x in it2:
+            res.append(x)
+        self.assertEqual(9, len(res))
+
     def test_dataloader2_snapshot(self) -> None:
 
         rs1 = PrototypeMultiProcessingReadingService(num_workers=1, worker_prefetch_cnt=0, main_prefetch_cnt=0)
@@ -219,39 +243,6 @@
             dl_restored.shutdown()
 
             # TODO: Need to figure out the reset situation within `_simple_graph_snapshot_restoration` and ProtoRS
-=======
-                cumulative_res.extend(res)
-                self.assertEqual(list(range(self.n_elements)), sorted(cumulative_res))
-
-        # Functional Test: Setting `limit` to a different value during after each mini-epoch
-        dl2: DataLoader2 = DataLoader2(self.double_pause_dp, reading_service=rs4)
-        res = []
-        it2: DataLoader2Iterator = iter(dl2)
-        it2.limit(3)
-        for x in it2:
-            res.append(x)
-
-        # Limit can be set before `resume`
-        it2.limit(4)
-        it2.resume()
-        for x in it2:
-            res.append(x)
-        self.assertEqual(7, len(res))
-
-        # Limit can also be set after `resume`, but before the next `for` loop
-        it2.resume()
-        it2.limit(2)
-        for x in it2:
-            res.append(x)
-        self.assertEqual(9, len(res))
-
-    # TODO: Implemented in an upcoming PR
-    # def test_reading_service_snapshot(self) -> None:
-    #     pass
-    #
-    # def test_dataloader2_snapshot(self) -> None:
-    #     pass
->>>>>>> 12235a7c
 
 
 if __name__ == "__main__":
