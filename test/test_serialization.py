# Copyright (c) Facebook, Inc. and its affiliates.
import os
import pickle
import unittest
import warnings
from functools import partial
from io import StringIO
from operator import itemgetter
from typing import List

import expecttest
import torchdata.datapipes.iter as iterdp
from _utils._common_utils_for_test import create_temp_dir, create_temp_files
from torch.utils.data.datapipes.utils.common import DILL_AVAILABLE
from torchdata.datapipes.iter import IterableWrapper
from torchdata.datapipes.map import SequenceWrapper

if DILL_AVAILABLE:
    import dill

    dill.extend(use_dill=False)

try:
    import fsspec
except ImportError:
    fsspec = None

try:
    import iopath
except ImportError:
    iopath = None

try:
    import subprocess

    import rarfile

    try:
        rarfile.tool_setup()
        subprocess.run(("rar", "-?"), check=True)
    except (rarfile.RarCannotExec, subprocess.CalledProcessError):
        rarfile = None
except (ModuleNotFoundError, FileNotFoundError):
    rarfile = None

try:
    import torcharrow
    import torcharrow.dtypes as dt

    DTYPE = dt.Struct([dt.Field("Values", dt.int32)])
except ImportError:
    torcharrow = None
    dt = None
    DTYPE = None


def _fake_fn_ls(x):
    return [x, x]


def _filepath_fn(name: str, dir) -> str:
    return os.path.join(dir, os.path.basename(name))


def _filter_by_module_availability(datapipes):
    filter_set = set()
    if fsspec is None:
        filter_set.update([iterdp.FSSpecFileLister, iterdp.FSSpecFileOpener, iterdp.FSSpecSaver])
    if iopath is None:
        filter_set.update([iterdp.IoPathFileLister, iterdp.IoPathFileOpener, iterdp.IoPathSaver])
    if rarfile is None:
        filter_set.update([iterdp.RarArchiveLoader])
    if torcharrow is None or not DILL_AVAILABLE:
        filter_set.update([iterdp.DataFrameMaker, iterdp.ParquetDataFrameLoader])
    return [dp for dp in datapipes if dp[0] not in filter_set]


class TestIterDataPipeSerialization(expecttest.TestCase):
    def setUp(self):
        self.temp_dir = create_temp_dir()
        self.temp_files = create_temp_files(self.temp_dir)
        self.temp_sub_dir = create_temp_dir(self.temp_dir.name)
        self.temp_sub_files = create_temp_files(self.temp_sub_dir, 4, False)

    def tearDown(self):
        try:
            self.temp_sub_dir.cleanup()
            self.temp_dir.cleanup()
        except Exception as e:
            warnings.warn(f"TestIterDataPipeSerialization was not able to cleanup temp dir due to {e}")

    def _serialization_test_helper(self, datapipe):
        serialized_dp = pickle.dumps(datapipe)
        deserialized_dp = pickle.loads(serialized_dp)
        try:
            self.assertEqual(list(datapipe), list(deserialized_dp))
        except AssertionError as e:
            print(f"{datapipe} is failing.")
            raise e

    def _serialization_dataframe_test_helper(self, datapipe):
        serialized_dp = pickle.dumps(datapipe)
        deserialized_dp = pickle.loads(serialized_dp)
        for df1, df2 in zip(datapipe, deserialized_dp):
            for exp, act in zip(df1, df2):
                self.assertEqual(exp, act)

    def _serialization_test_for_single_dp(self, dp, is_dataframe=False):
        test_helper_fn = self._serialization_dataframe_test_helper if is_dataframe else self._serialization_test_helper
        # 1. Testing for serialization before any iteration starts
        test_helper_fn(dp)
        # 2. Testing for serialization afterDataPipe is partially read
        it = iter(dp)
        _ = next(it)
        test_helper_fn(dp)
        # 3. Testing for serialization after DataPipe is fully read
        _ = list(it)
        test_helper_fn(dp)

    def _serialization_test_for_dp_with_children(self, dp1, dp2):
        # 1. Testing for serialization before any iteration starts
        self._serialization_test_helper(dp1)
        self._serialization_test_helper(dp2)
        # 2. Testing for serialization after DataPipe is partially read
        it1, it2 = iter(dp1), iter(dp2)
        _, _ = next(it1), next(it2)
        self._serialization_test_helper(dp1)
        self._serialization_test_helper(dp2)
        # 2.5. Testing for serialization after one child DataPipe is fully read
        #      (Only for DataPipes with children DataPipes)
        _ = list(it1)  # fully read one child
        self._serialization_test_helper(dp1)
        self._serialization_test_helper(dp2)
        # 3. Testing for serialization after DataPipe is fully read
        _ = list(it2)  # fully read the other child
        self._serialization_test_helper(dp1)
        self._serialization_test_helper(dp2)

    def test_serializable(self):
        picklable_datapipes: List = [
<<<<<<< HEAD
            (iterdp.BucketBatcher, (5,), {}),
            (iterdp.CSVDictParser, (), {}),
            (iterdp.CSVParser, (), {}),
            (iterdp.Cycler, (2,), {}),
            (iterdp.DataFrameMaker, (), {"dtype": DTYPE}),
            (iterdp.Decompressor, (), {}),
            (iterdp.Enumerator, (2,), {}),
            (iterdp.FlatMapper, (_fake_fn_ls,), {}),
            (iterdp.FSSpecFileLister, (), {}),
            (iterdp.FSSpecFileOpener, (), {}),
            (iterdp.FSSpecSaver, (), {"mode": "wb", "filepath_fn": partial(_filepath_fn, dir=self.temp_dir.name)}),
            (iterdp.GDriveReader, (), {}),
            (iterdp.HashChecker, ({},), {}),
            (iterdp.Header, (3,), {}),
            (iterdp.HttpReader, (), {}),
            (iterdp.InMemoryCacheHolder, (), {}),
            (iterdp.IndexAdder, ("label",), {}),
            (iterdp.IoPathFileLister, (), {}),
            (iterdp.IoPathFileOpener, (), {}),
            (iterdp.IoPathSaver, (), {"mode": "wb", "filepath_fn": partial(_filepath_fn, dir=self.temp_dir.name)}),
            (iterdp.IterKeyZipper, (IterableWrapper([("a", 1), ("b", 2), ("c", 3)]), itemgetter(0), itemgetter(0)), {}),
            (iterdp.JsonParser, (), {}),
            (iterdp.LineReader, (), {}),
            (iterdp.MapKeyZipper, (SequenceWrapper({"a": 100, "b": 200, "c": 300}), itemgetter(0)), {}),
            (iterdp.OnDiskCacheHolder, (), {}),
            (iterdp.OnlineReader, (), {}),
            (iterdp.ParagraphAggregator, (), {}),
            (iterdp.ParquetDataFrameLoader, (), {"dtype": DTYPE}),
            (iterdp.RarArchiveLoader, (), {}),
            (iterdp.Rows2Columnar, (), {}),
            (iterdp.SampleMultiplexer, (), {}),
            (iterdp.Saver, (), {"mode": "wb", "filepath_fn": partial(_filepath_fn, dir=self.temp_dir.name)}),
            (iterdp.TarArchiveLoader, (), {}),
            (iterdp.UnZipper, (), {"sequence_length": 2}),
            (iterdp.XzFileLoader, (), {}),
            (iterdp.ZipArchiveLoader, (), {}),
        ]

        picklable_datapipes = _filter_by_module_availability(picklable_datapipes)

        # Custom input_dp for when `IterableWrapper(range(10))` does not work for the DataPipe being tested
        custom_input = {
            iterdp.BucketBatcher: IterableWrapper([0, 0, 0, 0, 0, 0, 0]),
            iterdp.CSVDictParser: IterableWrapper(
                [("f1", StringIO("Label,1,1\nLabel,2,2\nLabel,3,3")), ("f2", StringIO("L,1,1\r\nL,2,2\r\nL,3,3"))]
=======
            (iterdp.BucketBatcher, IterableWrapper([0, 0, 0, 0, 0, 0, 0]), (5,), {}),
            (
                iterdp.CSVDictParser,
                IterableWrapper(
                    [("f1", StringIO("Label,1,1\nLabel,2,2\nLabel,3,3")), ("f2", StringIO("L,1,1\r\nL,2,2\r\nL,3,3"))]
                ),
                (),
                {},
>>>>>>> d43d26d1
            ),
            (
                iterdp.CSVParser,
                IterableWrapper(
                    [("f1", StringIO("Label,1,1\nLabel,2,2\nLabel,3,3")), ("f2", StringIO("L,1,1\r\nL,2,2\r\nL,3,3"))]
                ),
                (),
                {},
            ),
            (iterdp.Cycler, None, (2,), {}),
            (iterdp.DataFrameMaker, IterableWrapper([(i,) for i in range(3)]), (), {"dtype": DTYPE}),
            (iterdp.Decompressor, None, (), {}),
            (iterdp.Enumerator, None, (2,), {}),
            (iterdp.FlatMapper, None, (_fake_fn_ls,), {}),
            (iterdp.FSSpecFileLister, ".", (), {}),
            (iterdp.FSSpecFileOpener, None, (), {}),
            (
                iterdp.FSSpecSaver,
                IterableWrapper([("1.txt", b"DATA1"), ("2.txt", b"DATA2"), ("3.txt", b"DATA3")]),
                (),
                {"mode": "wb", "filepath_fn": partial(_filepath_fn, dir=self.temp_dir.name)},
            ),
            (iterdp.GDriveReader, None, (), {}),
            (iterdp.HashChecker, None, ({},), {}),
            (iterdp.Header, None, (3,), {}),
            (iterdp.HttpReader, None, (), {}),
            (iterdp.InMemoryCacheHolder, None, (), {}),
            (iterdp.IndexAdder, IterableWrapper([{"a": 1, "b": 2}, {"c": 3, "a": 1}]), ("label",), {}),
            (iterdp.IoPathFileLister, ".", (), {}),
            (iterdp.IoPathFileOpener, None, (), {}),
            (
                iterdp.IoPathSaver,
                IterableWrapper([("1.txt", b"DATA1"), ("2.txt", b"DATA2"), ("3.txt", b"DATA3")]),
                (),
                {"mode": "wb", "filepath_fn": partial(_filepath_fn, dir=self.temp_dir.name)},
            ),
            (
                iterdp.IterKeyZipper,
                IterableWrapper([("a", 100), ("b", 200), ("c", 300)]),
                (IterableWrapper([("a", 1), ("b", 2), ("c", 3)]), itemgetter(0), itemgetter(0)),
                {},
            ),
            (
                iterdp.JsonParser,
                IterableWrapper(
                    [
                        ("1.json", StringIO('["fo", {"ba":["baz", null, 1.0, 2]}]')),
                        ("2.json", StringIO('{"__cx__": true, "r": 1, "i": 2}')),
                    ]
                ),
                (),
                {},
            ),
            (
                iterdp.LineReader,
                IterableWrapper(
                    [("file1", StringIO("Line1\nLine2")), ("file2", StringIO("Line2,1\r\nLine2,2\r\nLine2,3"))]
                ),
                (),
                {},
            ),
            (
                iterdp.MapKeyZipper,
                IterableWrapper([("a", 1), ("b", 2), ("c", 3)]),
                (SequenceWrapper({"a": 100, "b": 200, "c": 300}), itemgetter(0)),
                {},
            ),
            (iterdp.OnDiskCacheHolder, None, (), {}),
            (iterdp.OnlineReader, None, (), {}),
            (
                iterdp.ParagraphAggregator,
                IterableWrapper([("f1", "L1"), ("f1", "L2"), ("f2", "21"), ("f2", "22")]),
                (),
                {},
            ),
            # (iterdp.ParquetDataFrameLoader, None, (), {"dtype": DTYPE}),
            (iterdp.RarArchiveLoader, None, (), {}),
            (
                iterdp.Rows2Columnar,
                IterableWrapper([[{"a": 1}, {"b": 2, "a": 1}], [{"a": 1, "b": 200}, {"c": 3}]]),
                (),
                {},
            ),
            (iterdp.SampleMultiplexer, {IterableWrapper([0] * 10): 0.5, IterableWrapper([1] * 10): 0.5}, (), {}),
            (
                iterdp.Saver,
                IterableWrapper([("1.txt", b"DATA1"), ("2.txt", b"DATA2"), ("3.txt", b"DATA3")]),
                (),
                {"mode": "wb", "filepath_fn": partial(_filepath_fn, dir=self.temp_dir.name)},
            ),
            (iterdp.TarArchiveLoader, None, (), {}),
            (iterdp.UnZipper, IterableWrapper([(i, i + 10) for i in range(10)]), (), {"sequence_length": 2}),
            (iterdp.XzFileLoader, None, (), {}),
            (iterdp.ZipArchiveLoader, None, (), {}),
        ]

        picklable_datapipes = _filter_by_module_availability(picklable_datapipes)

        # Skipping value comparison for these DataPipes
        # Most of them return streams not comparable by `self.assertEqual`
        # Others are similar to caching where the outputs depend on other DataPipes
        dp_skip_comparison = {
            iterdp.Decompressor,
            iterdp.FileOpener,
            iterdp.FSSpecFileOpener,
            iterdp.GDriveReader,
            iterdp.IoPathFileOpener,
            iterdp.HashChecker,
            iterdp.HttpReader,
            iterdp.OnDiskCacheHolder,
            iterdp.OnlineReader,
            iterdp.ParquetDataFrameLoader,
            iterdp.SampleMultiplexer,
            iterdp.RarArchiveLoader,
            iterdp.TarArchiveLoader,
            iterdp.XzFileLoader,
            iterdp.ZipArchiveLoader,
        }
        # These DataPipes produce multiple DataPipes as outputs and those should be compared
        dp_compare_children = {iterdp.UnZipper}

        for dpipe, custom_input, dp_args, dp_kwargs in picklable_datapipes:
            try:
                # Creating input (usually a DataPipe) for the specific dpipe being tested
                if custom_input is None:
                    custom_input = IterableWrapper(range(10))

                if dpipe in dp_skip_comparison:  # Mke sure they are picklable and loadable (no value comparison)
                    datapipe = dpipe(custom_input, *dp_args, **dp_kwargs)  # type: ignore[call-arg]
                    serialized_dp = pickle.dumps(datapipe)
                    _ = pickle.loads(serialized_dp)
                elif dpipe in dp_compare_children:  # DataPipes that have children
                    dp1, dp2 = dpipe(custom_input, *dp_args, **dp_kwargs)  # type: ignore[call-arg]
                    self._serialization_test_for_dp_with_children(dp1, dp2)
                else:  # Single DataPipe that requires comparison
                    datapipe = dpipe(custom_input, *dp_args, **dp_kwargs)  # type: ignore[call-arg]
                    is_dataframe = issubclass(dpipe, (iterdp.DataFrameMaker, iterdp.ParquetDataFrameLoader))
                    self._serialization_test_for_single_dp(datapipe, is_dataframe=is_dataframe)
            except Exception as e:
                print(f"{dpipe} is failing.")
                raise e

    def test_serializable_with_dill(self):
        """Only for DataPipes that take in a function as argument"""
        input_dp = IterableWrapper(range(10))
        ref_idp = IterableWrapper(range(10))
        ref_mdp = SequenceWrapper(range(10))

        unpicklable_datapipes: List = [
            (iterdp.FlatMapper, (lambda x: [x, x],), {}),
            (iterdp.IterKeyZipper, (ref_idp, lambda x: x, None, True, 100), {}),
            (iterdp.MapKeyZipper, (ref_mdp, lambda x: x), {}),
            (iterdp.OnDiskCacheHolder, (lambda x: x,), {}),
            (iterdp.ParagraphAggregator, (lambda x: x,), {}),
        ]
        # Skipping value comparison for these DataPipes
        dp_skip_comparison = {iterdp.OnDiskCacheHolder, iterdp.ParagraphAggregator}
        for dpipe, dp_args, dp_kwargs in unpicklable_datapipes:
            if DILL_AVAILABLE:
                try:
                    if dpipe in dp_skip_comparison:  # Make sure they are picklable/loadable (no value comparison)
                        datapipe = dpipe(input_dp, *dp_args, **dp_kwargs)  # type: ignore[call-arg]
                        serialized_dp = dill.dumps(datapipe)
                        _ = dill.loads(serialized_dp)
                    else:
                        datapipe = dpipe(input_dp, *dp_args, **dp_kwargs)  # type: ignore[call-arg]
                        self._serialization_test_for_single_dp(datapipe)
                except Exception as e:
                    print(f"{dpipe} is failing.")
                    raise e

            else:
                dp_no_attribute_error = (iterdp.OnDiskCacheHolder,)
                try:
                    with warnings.catch_warnings(record=True) as wa:
                        datapipe = dpipe(input_dp, *dp_args, **dp_kwargs)  # type: ignore[call-arg]
                        self.assertEqual(len(wa), 1)
                        self.assertRegex(str(wa[0].message), r"^Lambda function is not supported for pickle")
                        if isinstance(datapipe, dp_no_attribute_error):
                            _ = pickle.dumps(datapipe)
                        else:
                            with self.assertRaises(AttributeError):
                                _ = pickle.dumps(datapipe)
                except Exception as e:
                    print(f"{dpipe} is failing.")
                    raise e


class TestMapDataPipeSerialization(expecttest.TestCase):
    def test_serializable(self):
        pass

    def test_serializable_with_dill(self):
        """Only for DataPipes that take in a function as argument"""
        pass


if __name__ == "__main__":
    unittest.main()<|MERGE_RESOLUTION|>--- conflicted
+++ resolved
@@ -138,53 +138,6 @@
 
     def test_serializable(self):
         picklable_datapipes: List = [
-<<<<<<< HEAD
-            (iterdp.BucketBatcher, (5,), {}),
-            (iterdp.CSVDictParser, (), {}),
-            (iterdp.CSVParser, (), {}),
-            (iterdp.Cycler, (2,), {}),
-            (iterdp.DataFrameMaker, (), {"dtype": DTYPE}),
-            (iterdp.Decompressor, (), {}),
-            (iterdp.Enumerator, (2,), {}),
-            (iterdp.FlatMapper, (_fake_fn_ls,), {}),
-            (iterdp.FSSpecFileLister, (), {}),
-            (iterdp.FSSpecFileOpener, (), {}),
-            (iterdp.FSSpecSaver, (), {"mode": "wb", "filepath_fn": partial(_filepath_fn, dir=self.temp_dir.name)}),
-            (iterdp.GDriveReader, (), {}),
-            (iterdp.HashChecker, ({},), {}),
-            (iterdp.Header, (3,), {}),
-            (iterdp.HttpReader, (), {}),
-            (iterdp.InMemoryCacheHolder, (), {}),
-            (iterdp.IndexAdder, ("label",), {}),
-            (iterdp.IoPathFileLister, (), {}),
-            (iterdp.IoPathFileOpener, (), {}),
-            (iterdp.IoPathSaver, (), {"mode": "wb", "filepath_fn": partial(_filepath_fn, dir=self.temp_dir.name)}),
-            (iterdp.IterKeyZipper, (IterableWrapper([("a", 1), ("b", 2), ("c", 3)]), itemgetter(0), itemgetter(0)), {}),
-            (iterdp.JsonParser, (), {}),
-            (iterdp.LineReader, (), {}),
-            (iterdp.MapKeyZipper, (SequenceWrapper({"a": 100, "b": 200, "c": 300}), itemgetter(0)), {}),
-            (iterdp.OnDiskCacheHolder, (), {}),
-            (iterdp.OnlineReader, (), {}),
-            (iterdp.ParagraphAggregator, (), {}),
-            (iterdp.ParquetDataFrameLoader, (), {"dtype": DTYPE}),
-            (iterdp.RarArchiveLoader, (), {}),
-            (iterdp.Rows2Columnar, (), {}),
-            (iterdp.SampleMultiplexer, (), {}),
-            (iterdp.Saver, (), {"mode": "wb", "filepath_fn": partial(_filepath_fn, dir=self.temp_dir.name)}),
-            (iterdp.TarArchiveLoader, (), {}),
-            (iterdp.UnZipper, (), {"sequence_length": 2}),
-            (iterdp.XzFileLoader, (), {}),
-            (iterdp.ZipArchiveLoader, (), {}),
-        ]
-
-        picklable_datapipes = _filter_by_module_availability(picklable_datapipes)
-
-        # Custom input_dp for when `IterableWrapper(range(10))` does not work for the DataPipe being tested
-        custom_input = {
-            iterdp.BucketBatcher: IterableWrapper([0, 0, 0, 0, 0, 0, 0]),
-            iterdp.CSVDictParser: IterableWrapper(
-                [("f1", StringIO("Label,1,1\nLabel,2,2\nLabel,3,3")), ("f2", StringIO("L,1,1\r\nL,2,2\r\nL,3,3"))]
-=======
             (iterdp.BucketBatcher, IterableWrapper([0, 0, 0, 0, 0, 0, 0]), (5,), {}),
             (
                 iterdp.CSVDictParser,
@@ -193,7 +146,6 @@
                 ),
                 (),
                 {},
->>>>>>> d43d26d1
             ),
             (
                 iterdp.CSVParser,
@@ -269,7 +221,7 @@
                 (),
                 {},
             ),
-            # (iterdp.ParquetDataFrameLoader, None, (), {"dtype": DTYPE}),
+            (iterdp.ParquetDataFrameLoader, None, (), {"dtype": DTYPE}),
             (iterdp.RarArchiveLoader, None, (), {}),
             (
                 iterdp.Rows2Columnar,
