--- conflicted
+++ resolved
@@ -531,7 +531,20 @@
         for _, f in datapipe2:
             self.assertEqual(f.read(), "0123456789abcdef")
 
-<<<<<<< HEAD
+        # Reset Test: Ensure the resulting streams are still readable after the DataPipe is reset/exhausted
+        self._write_text_files()
+        lister_dp = FileLister(self.temp_dir.name, "*.text")
+        iopath_file_loader_dp = IoPathFileLoader(lister_dp, mode="rb")
+
+        n_elements_before_reset = 2
+        res_before_reset, res_after_reset = reset_after_n_next_calls(iopath_file_loader_dp, n_elements_before_reset)
+        self.assertEqual(2, len(res_before_reset))
+        self.assertEqual(3, len(res_after_reset))
+        for _name, stream in res_before_reset:
+            self.assertEqual(b"DATA", stream.read())
+        for _name, stream in res_after_reset:
+            self.assertEqual(b"DATA", stream.read())
+
     @skipIfNoIoPath
     def test_io_path_saver_iterdatapipe(self):
         def filepath_fn(name: str) -> str:
@@ -562,21 +575,6 @@
 
         # __len__ Test: returns the length of source DataPipe
         self.assertEqual(3, len(saver_dp))
-=======
-        # Reset Test: Ensure the resulting streams are still readable after the DataPipe is reset/exhausted
-        self._write_text_files()
-        lister_dp = FileLister(self.temp_dir.name, "*.text")
-        iopath_file_loader_dp = IoPathFileLoader(lister_dp, mode="rb")
-
-        n_elements_before_reset = 2
-        res_before_reset, res_after_reset = reset_after_n_next_calls(iopath_file_loader_dp, n_elements_before_reset)
-        self.assertEqual(2, len(res_before_reset))
-        self.assertEqual(3, len(res_after_reset))
-        for _name, stream in res_before_reset:
-            self.assertEqual(b"DATA", stream.read())
-        for _name, stream in res_after_reset:
-            self.assertEqual(b"DATA", stream.read())
->>>>>>> 6fdf908c
 
 
 if __name__ == "__main__":
