# Copyright (c) Meta Platforms, Inc. and affiliates.
# All rights reserved.
#
# This source code is licensed under the BSD-style license found in the
# LICENSE file in the root directory of this source tree.

import bz2
import functools
import hashlib
import io
import itertools
import lzma
import os
import subprocess
import tarfile
import tempfile
import time
import unittest
import warnings
import zipfile
from functools import partial

from json.decoder import JSONDecodeError

import expecttest

from _utils._common_utils_for_test import create_temp_dir, create_temp_files, get_name, reset_after_n_next_calls

from torch.utils.data import DataLoader
from torchdata.datapipes.iter import (
    Bz2FileLoader,
    CSVDictParser,
    CSVParser,
    Decompressor,
    FileLister,
    FileOpener,
    HashChecker,
    IoPathFileLister,
    IoPathFileOpener,
    IoPathSaver,
    IterableWrapper,
    IterDataPipe,
    JsonParser,
    RarArchiveLoader,
    Saver,
    StreamReader,
    TarArchiveLoader,
    WebDataset,
    XzFileLoader,
    ZipArchiveLoader,
)

try:
    import iopath
    import torch

    HAS_IOPATH = True
except ImportError:
    HAS_IOPATH = False
skipIfNoIoPath = unittest.skipIf(not HAS_IOPATH, "no iopath")

try:
    import rarfile

    HAS_RAR_TOOLS = True
    try:
        rarfile.tool_setup()
        subprocess.run(("rar", "-?"), check=True)
    except (rarfile.RarCannotExec, subprocess.CalledProcessError):
        HAS_RAR_TOOLS = False
except (ModuleNotFoundError, FileNotFoundError):
    HAS_RAR_TOOLS = False
skipIfNoRarTools = unittest.skipIf(not HAS_RAR_TOOLS, "no rar tools")


<<<<<<< HEAD
def _unbatch(x):
    return x[0]


def _noop(x):
    return x
=======
def filepath_fn(temp_dir_name, name: str) -> str:
    return os.path.join(temp_dir_name, os.path.basename(name))


def init_fn(worker_id):
    info = torch.utils.data.get_worker_info()
    num_workers = info.num_workers
    datapipe = info.dataset
    torch.utils.data.graph_settings.apply_sharding(datapipe, num_workers, worker_id)
>>>>>>> 58cc5d0f


class TestDataPipeLocalIO(expecttest.TestCase):
    def setUp(self):
        self.temp_dir = create_temp_dir()
        self.temp_files = create_temp_files(self.temp_dir)
        self.temp_sub_dir = create_temp_dir(self.temp_dir.name)
        self.temp_sub_files = create_temp_files(self.temp_sub_dir, 4, False)

    def tearDown(self):
        try:
            self.temp_sub_dir.cleanup()
            self.temp_dir.cleanup()
        except Exception as e:
            warnings.warn(f"TestDataPipeLocalIO was not able to cleanup temp dir due to {e}")

    def _custom_files_set_up(self, files):
        for fname, content in files.items():
            temp_file_path = os.path.join(self.temp_dir.name, fname)
            with open(temp_file_path, "w") as f:
                f.write(content)

    def _compressed_files_comparison_helper(self, expected_files, result, check_length: bool = True):
        if check_length:
            self.assertEqual(len(expected_files), len(result))
        for res, expected_file in itertools.zip_longest(result, expected_files):
            self.assertTrue(res is not None and expected_file is not None)
            self.assertEqual(os.path.basename(res[0]), os.path.basename(expected_file))
            with open(expected_file, "rb") as f:
                self.assertEqual(res[1].read(), f.read())
            res[1].close()

    def _unordered_compressed_files_comparison_helper(self, expected_files, result, check_length: bool = True):
        expected_names_to_files = {os.path.basename(f): f for f in expected_files}
        if check_length:
            self.assertEqual(len(expected_files), len(result))
        for res in result:
            fname = os.path.basename(res[0])
            self.assertTrue(fname is not None)
            self.assertTrue(fname in expected_names_to_files)
            with open(expected_names_to_files[fname], "rb") as f:
                self.assertEqual(res[1].read(), f.read())
            res[1].close()

    def test_csv_parser_iterdatapipe(self):
        def make_path(fname):
            return f"{self.temp_dir.name}/{fname}"

        csv_files = {"1.csv": "key,item\na,1\nb,2", "empty.csv": "", "empty2.csv": "\n"}
        self._custom_files_set_up(csv_files)
        datapipe1 = IterableWrapper([make_path(fname) for fname in ["1.csv", "empty.csv", "empty2.csv"]])
        datapipe2 = FileOpener(datapipe1, mode="b")
        datapipe3 = datapipe2.map(get_name)

        # Functional Test: yield one row at time from each file, skipping over empty content
        csv_parser_dp = datapipe3.parse_csv()
        expected_res = [["key", "item"], ["a", "1"], ["b", "2"], []]
        self.assertEqual(expected_res, list(csv_parser_dp))

        # Functional Test: yield one row at time from each file, skipping over empty content and header
        csv_parser_dp = datapipe3.parse_csv(skip_lines=1)
        expected_res = [["a", "1"], ["b", "2"]]
        self.assertEqual(expected_res, list(csv_parser_dp))

        # Functional Test: yield one row at time from each file with file name, skipping over empty content
        csv_parser_dp = datapipe3.parse_csv(return_path=True)
        expected_res = [("1.csv", ["key", "item"]), ("1.csv", ["a", "1"]), ("1.csv", ["b", "2"]), ("empty2.csv", [])]
        self.assertEqual(expected_res, list(csv_parser_dp))

        # Reset Test:
        csv_parser_dp = CSVParser(datapipe3, return_path=True)
        n_elements_before_reset = 2
        res_before_reset, res_after_reset = reset_after_n_next_calls(csv_parser_dp, n_elements_before_reset)
        self.assertEqual(expected_res[:n_elements_before_reset], res_before_reset)
        self.assertEqual(expected_res, res_after_reset)

        # __len__ Test: length isn't implemented since it cannot be known ahead of time
        with self.assertRaisesRegex(TypeError, "has no len"):
            len(csv_parser_dp)

    def test_csv_dict_parser_iterdatapipe(self):
        def get_name(path_and_stream):
            return os.path.basename(path_and_stream[0]), path_and_stream[1]

        csv_files = {"1.csv": "key,item\na,1\nb,2", "empty.csv": "", "empty2.csv": "\n"}
        self._custom_files_set_up(csv_files)
        datapipe1 = FileLister(self.temp_dir.name, "*.csv")
        datapipe2 = FileOpener(datapipe1, mode="b")
        datapipe3 = datapipe2.map(get_name)

        # Functional Test: yield one row at a time as dict, with the first row being the header (key)
        csv_dict_parser_dp = datapipe3.parse_csv_as_dict()
        expected_res1 = [{"key": "a", "item": "1"}, {"key": "b", "item": "2"}]
        self.assertEqual(expected_res1, list(csv_dict_parser_dp))

        # Functional Test: yield one row at a time as dict, skip over first row, with the second row being the header
        csv_dict_parser_dp = datapipe3.parse_csv_as_dict(skip_lines=1)
        expected_res2 = [{"a": "b", "1": "2"}]
        self.assertEqual(expected_res2, list(csv_dict_parser_dp))

        # Functional Test: yield one row at a time as dict with file name, and the first row being the header (key)
        csv_dict_parser_dp = datapipe3.parse_csv_as_dict(return_path=True)
        expected_res3 = [("1.csv", {"key": "a", "item": "1"}), ("1.csv", {"key": "b", "item": "2"})]
        self.assertEqual(expected_res3, list(csv_dict_parser_dp))

        # Reset Test
        csv_dict_parser_dp = CSVDictParser(datapipe3)
        expected_res4 = [{"key": "a", "item": "1"}, {"key": "b", "item": "2"}]
        n_elements_before_reset = 1
        res_before_reset, res_after_reset = reset_after_n_next_calls(csv_dict_parser_dp, n_elements_before_reset)
        self.assertEqual(expected_res4[:n_elements_before_reset], res_before_reset)
        self.assertEqual(expected_res4, res_after_reset)

        # __len__ Test: length isn't implemented since it cannot be known ahead of time
        with self.assertRaisesRegex(TypeError, "has no len"):
            len(csv_dict_parser_dp)

    def test_hash_checker_iterdatapipe(self):
        hash_dict = {}

        def fill_hash_dict():
            for path in self.temp_files:
                with open(path) as f:
                    hash_func = hashlib.sha256()
                    content = f.read().encode("utf-8")
                    hash_func.update(content)
                    hash_dict[path] = hash_func.hexdigest()

        fill_hash_dict()

        datapipe1 = FileLister(self.temp_dir.name, "*")
        datapipe2 = FileOpener(datapipe1, mode="b")
        hash_check_dp = HashChecker(datapipe2, hash_dict)

        # Functional Test: Ensure the DataPipe values are unchanged if the hashes are the same
        for (expected_path, expected_stream), (actual_path, actual_stream) in zip(datapipe2, hash_check_dp):
            self.assertEqual(expected_path, actual_path)
            self.assertEqual(expected_stream.read(), actual_stream.read())

        # Functional Test: Ensure the rewind option works, and the stream is empty when there is no rewind
        hash_check_dp_no_reset = HashChecker(datapipe2, hash_dict, rewind=False)
        for (expected_path, _), (actual_path, actual_stream) in zip(datapipe2, hash_check_dp_no_reset):
            self.assertEqual(expected_path, actual_path)
            self.assertEqual(b"", actual_stream.read())

        # Functional Test: Error when file/path is not in hash_dict
        hash_check_dp = HashChecker(datapipe2, {})
        it = iter(hash_check_dp)
        with self.assertRaisesRegex(RuntimeError, "Unspecified hash for file"):
            next(it)

        # Functional Test: Error when the hash is different
        hash_dict[self.temp_files[0]] = "WRONG HASH"
        hash_check_dp = HashChecker(datapipe2, hash_dict)
        with self.assertRaisesRegex(RuntimeError, "does not match"):
            list(hash_check_dp)

        # Reset Test:
        fill_hash_dict()  # Reset the dict with correct values because we changed it in the last test case
        hash_check_dp = datapipe2.check_hash(hash_dict)
        n_elements_before_reset = 2
        res_before_reset, res_after_reset = reset_after_n_next_calls(hash_check_dp, n_elements_before_reset)
        for (expected_path, expected_stream), (actual_path, actual_stream) in zip(datapipe2, res_before_reset):
            self.assertEqual(expected_path, actual_path)
            self.assertEqual(expected_stream.read(), actual_stream.read())
        for (expected_path, expected_stream), (actual_path, actual_stream) in zip(datapipe2, res_after_reset):
            self.assertEqual(expected_path, actual_path)
            self.assertEqual(expected_stream.read(), actual_stream.read())

        # __len__ Test: returns the length of source DataPipe
        with self.assertRaisesRegex(TypeError, "FileOpenerIterDataPipe instance doesn't have valid length"):
            len(hash_check_dp)

    def test_json_parser_iterdatapipe(self):
        def is_empty_json(path_and_stream):
            return path_and_stream[0] == "empty.json"

        def is_nonempty_json(path_and_stream):
            return path_and_stream[0] != "empty.json"

        json_files = {
            "1.json": '["foo", {"bar":["baz", null, 1.0, 2]}]',
            "empty.json": "",
            "2.json": '{"__complex__": true, "real": 1, "imag": 2}',
        }
        self._custom_files_set_up(json_files)
        datapipe1 = IterableWrapper([f"{self.temp_dir.name}/{fname}" for fname in ["empty.json", "1.json", "2.json"]])
        datapipe2 = FileOpener(datapipe1, mode="b")
        datapipe3 = datapipe2.map(get_name)
        datapipe_empty = datapipe3.filter(is_empty_json)
        datapipe_nonempty = datapipe3.filter(is_nonempty_json)

        empty_json_dp = datapipe_empty.parse_json_files()
        it = iter(empty_json_dp)
        # Functional Test: dp fails when empty JSON file is given
        with self.assertRaisesRegex(JSONDecodeError, "Expecting value"):
            next(it)

        # Functional Test: dp yields one json file at a time
        json_dp = datapipe_nonempty.parse_json_files()
        expected_res = [
            ("1.json", ["foo", {"bar": ["baz", None, 1.0, 2]}]),
            ("2.json", {"__complex__": True, "real": 1, "imag": 2}),
        ]
        self.assertEqual(expected_res, list(json_dp))

        # Reset Test:
        json_dp = JsonParser(datapipe_nonempty)
        n_elements_before_reset = 1
        res_before_reset, res_after_reset = reset_after_n_next_calls(json_dp, n_elements_before_reset)
        self.assertEqual(expected_res[:n_elements_before_reset], res_before_reset)
        self.assertEqual(expected_res, res_after_reset)

        # __len__ Test: length isn't implemented since it cannot be known ahead of time
        with self.assertRaisesRegex(TypeError, "len"):
            len(json_dp)

    def test_saver_iterdatapipe(self):
        # Functional Test: Saving some data
        name_to_data = {"1.txt": b"DATA1", "2.txt": b"DATA2", "3.txt": b"DATA3"}
        source_dp = IterableWrapper(sorted(name_to_data.items()))
        saver_dp = source_dp.save_to_disk(filepath_fn=partial(filepath_fn, self.temp_dir.name), mode="wb")
        res_file_paths = list(saver_dp)
        expected_paths = [filepath_fn(self.temp_dir.name, name) for name in name_to_data.keys()]
        self.assertEqual(expected_paths, res_file_paths)
        for name in name_to_data.keys():
            p = filepath_fn(self.temp_dir.name, name)
            with open(p) as f:
                self.assertEqual(name_to_data[name], f.read().encode())

        # Reset Test:
        saver_dp = Saver(source_dp, filepath_fn=partial(filepath_fn, self.temp_dir.name), mode="wb")
        n_elements_before_reset = 2
        res_before_reset, res_after_reset = reset_after_n_next_calls(saver_dp, n_elements_before_reset)
        self.assertEqual(
            [filepath_fn(self.temp_dir.name, "1.txt"), filepath_fn(self.temp_dir.name, "2.txt")], res_before_reset
        )
        self.assertEqual(expected_paths, res_after_reset)
        for name in name_to_data.keys():
            p = filepath_fn(self.temp_dir.name, name)
            with open(p) as f:
                self.assertEqual(name_to_data[name], f.read().encode())

        # __len__ Test: returns the length of source DataPipe
        self.assertEqual(3, len(saver_dp))

    def _write_test_tar_files(self):
        path = os.path.join(self.temp_dir.name, "test_tar.tar")
        with tarfile.open(path, "w:tar") as tar:
            tar.add(self.temp_files[0])
            tar.add(self.temp_files[1])
            tar.add(self.temp_files[2])

    def _write_test_tar_gz_files(self):
        path = os.path.join(self.temp_dir.name, "test_gz.tar.gz")
        with tarfile.open(path, "w:gz") as tar:
            tar.add(self.temp_files[0])
            tar.add(self.temp_files[1])
            tar.add(self.temp_files[2])

    def test_tar_archive_reader_iterdatapipe(self):
        self._write_test_tar_files()
        datapipe1 = FileLister(self.temp_dir.name, "*.tar")
        datapipe2 = FileOpener(datapipe1, mode="b")
        tar_loader_dp = TarArchiveLoader(datapipe2)

        self._write_test_tar_gz_files()
        datapipe_gz_1 = FileLister(self.temp_dir.name, "*.tar.gz")
        datapipe_gz_2 = FileOpener(datapipe_gz_1, mode="b")
        gz_reader_dp = TarArchiveLoader(datapipe_gz_2)

        # Functional Test: Read extracted files before reaching the end of the tarfile
        self._compressed_files_comparison_helper(self.temp_files, tar_loader_dp, check_length=False)
        self._compressed_files_comparison_helper(self.temp_files, gz_reader_dp, check_length=False)

        # Functional Test: Read extracted files after reaching the end of the tarfile
        data_refs = list(tar_loader_dp)
        self._compressed_files_comparison_helper(self.temp_files, data_refs)
        data_refs_gz = list(gz_reader_dp)
        self._compressed_files_comparison_helper(self.temp_files, data_refs_gz)

        # Reset Test: reset the DataPipe after reading part of it
        tar_loader_dp = datapipe2.load_from_tar()
        n_elements_before_reset = 1
        res_before_reset, res_after_reset = reset_after_n_next_calls(tar_loader_dp, n_elements_before_reset)
        # Check result accumulated before reset
        self._compressed_files_comparison_helper(self.temp_files[:n_elements_before_reset], res_before_reset)
        # Check result accumulated after reset
        self._compressed_files_comparison_helper(self.temp_files, res_after_reset)

        # __len__ Test: doesn't have valid length
        with self.assertRaisesRegex(TypeError, "instance doesn't have valid length"):
            len(tar_loader_dp)

    def _write_test_zip_files(self):
        path = os.path.join(self.temp_dir.name, "test_zip.zip")
        with zipfile.ZipFile(path, "w") as myzip:
            myzip.write(self.temp_files[0], arcname=os.path.basename(self.temp_files[0]))
            myzip.write(self.temp_files[1], arcname=os.path.basename(self.temp_files[1]))
            myzip.write(self.temp_files[2], arcname=os.path.basename(self.temp_files[2]))

    def test_zip_archive_reader_iterdatapipe(self):
        self._write_test_zip_files()
        datapipe1 = FileLister(self.temp_dir.name, "*.zip")
        datapipe2 = FileOpener(datapipe1, mode="b")
        zip_loader_dp = ZipArchiveLoader(datapipe2)

        # Functional Test: read extracted files before reaching the end of the zipfile
        self._compressed_files_comparison_helper(self.temp_files, zip_loader_dp, check_length=False)

        # Functional Test: read extracted files after reaching the end of the zipile
        data_refs = list(zip_loader_dp)
        self._compressed_files_comparison_helper(self.temp_files, data_refs)

        # Reset Test: reset the DataPipe after reading part of it
        zip_loader_dp = datapipe2.load_from_zip()
        n_elements_before_reset = 1
        res_before_reset, res_after_reset = reset_after_n_next_calls(zip_loader_dp, n_elements_before_reset)
        # Check the results accumulated before reset
        self._compressed_files_comparison_helper(self.temp_files[:n_elements_before_reset], res_before_reset)
        # Check the results accumulated after reset
        self._compressed_files_comparison_helper(self.temp_files, res_after_reset)

        # __len__ Test: doesn't have valid length
        with self.assertRaisesRegex(TypeError, "instance doesn't have valid length"):
            len(zip_loader_dp)

    def _write_test_xz_files(self):
        for path in self.temp_files:
            fname = os.path.basename(path)
            temp_xzfile_pathname = os.path.join(self.temp_dir.name, f"{fname}.xz")
            with open(path) as f:
                with lzma.open(temp_xzfile_pathname, "w") as xz:
                    xz.write(f.read().encode("utf-8"))

    def test_xz_archive_reader_iterdatapipe(self):
        # Worth noting that the .tar and .zip tests write multiple files into the same compressed file
        # Whereas we create multiple .xz files in the same directories below.
        self._write_test_xz_files()
        datapipe1 = FileLister(self.temp_dir.name, "*.xz")
        datapipe2 = FileOpener(datapipe1, mode="b")
        xz_loader_dp = XzFileLoader(datapipe2)

        # Functional Test: Read extracted files before reaching the end of the xzfile
        self._unordered_compressed_files_comparison_helper(self.temp_files, xz_loader_dp, check_length=False)

        # Functional Test: Read extracted files after reaching the end of the xzfile
        data_refs = list(xz_loader_dp)
        self._unordered_compressed_files_comparison_helper(self.temp_files, data_refs)

        # Reset Test: reset the DataPipe after reading part of it
        xz_loader_dp = datapipe2.load_from_xz()
        n_elements_before_reset = 1
        res_before_reset, res_after_reset = reset_after_n_next_calls(xz_loader_dp, n_elements_before_reset)
        # Check result accumulated before reset
        self.assertEqual(n_elements_before_reset, len(res_before_reset))
        self._unordered_compressed_files_comparison_helper(self.temp_files, res_before_reset, check_length=False)
        # Check result accumulated after reset
        self._unordered_compressed_files_comparison_helper(self.temp_files, res_after_reset)

        # Reset Test: Ensure the order is consistent between iterations
        for r1, r2 in zip(xz_loader_dp, xz_loader_dp):
            self.assertEqual(r1[0], r2[0])

        # __len__ Test: doesn't have valid length
        with self.assertRaisesRegex(TypeError, "instance doesn't have valid length"):
            len(xz_loader_dp)

    def _write_test_bz2_files(self):
        for path in self.temp_files:
            fname = os.path.basename(path)
            temp_bz2file_pathname = os.path.join(self.temp_dir.name, f"{fname}.bz2")
            with open(path) as f:
                with bz2.open(temp_bz2file_pathname, "w") as f_bz2:
                    f_bz2.write(f.read().encode("utf-8"))

    def test_bz2_archive_reader_iterdatapipe(self):
        self._write_test_bz2_files()
        filelist_dp = FileLister(self.temp_dir.name, "*.bz2")
        fileopen_dp = FileOpener(filelist_dp, mode="b")
        bz2_loader_dp = Bz2FileLoader(fileopen_dp)

        # Functional Test: Read extracted files before reaching the end of the bz2file
        self._unordered_compressed_files_comparison_helper(self.temp_files, bz2_loader_dp, check_length=False)

        # Functional Test: Read extracted files after reaching the end of the bz2file
        data_refs = list(bz2_loader_dp)
        self._unordered_compressed_files_comparison_helper(self.temp_files, data_refs)

        # Reset Test: reset the DataPipe after reading part of it
        bz2_loader_dp = fileopen_dp.load_from_bz2()
        n_elements_before_reset = 1
        res_before_reset, res_after_reset = reset_after_n_next_calls(bz2_loader_dp, n_elements_before_reset)
        # Check result accumulated before reset
        self.assertEqual(n_elements_before_reset, len(res_before_reset))
        self._unordered_compressed_files_comparison_helper(self.temp_files, res_before_reset, check_length=False)
        # Check result accumulated after reset
        self._unordered_compressed_files_comparison_helper(self.temp_files, res_after_reset)

        # Reset Test: Ensure the order is consistent between iterations
        for r1, r2 in zip(bz2_loader_dp, bz2_loader_dp):
            self.assertEqual(r1[0], r2[0])

        # __len__ Test: doesn't have valid length
        with self.assertRaisesRegex(TypeError, "instance doesn't have valid length"):
            len(bz2_loader_dp)

    def _decompressor_tar_test_helper(self, expected_files, tar_decompress_dp):
        for _file, child_obj in tar_decompress_dp:
            for expected_file, tarinfo in zip(expected_files, child_obj):
                if not tarinfo.isfile():
                    continue
                extracted_fobj = child_obj.extractfile(tarinfo)
                with open(expected_file, "rb") as f:
                    self.assertEqual(f.read(), extracted_fobj.read())

    def _decompressor_xz_test_helper(self, xz_decompress_dp):
        for xz_file_name, xz_stream in xz_decompress_dp:
            expected_file = xz_file_name[:-3]
            with open(expected_file, "rb") as f:
                self.assertEqual(f.read(), xz_stream.read())

    def _decompressor_bz2_test_helper(self, bz2_decompress_dp):
        for bz2_file_name, bz2_stream in bz2_decompress_dp:
            expected_file = bz2_file_name.rsplit(".", 1)[0]
            with open(expected_file, "rb") as f:
                self.assertEqual(f.read(), bz2_stream.read())

    def _write_single_gz_file(self):
        import gzip

        with gzip.open(f"{self.temp_dir.name}/temp.gz", "wb") as k:
            with open(self.temp_files[0], "rb") as f:
                k.write(f.read())

    def test_decompressor_iterdatapipe(self):
        self._write_test_tar_files()
        self._write_test_tar_gz_files()
        self._write_single_gz_file()
        self._write_test_zip_files()
        self._write_test_xz_files()
        self._write_test_bz2_files()

        # Functional Test: work with .tar files
        tar_file_dp = FileLister(self.temp_dir.name, "*.tar")
        tar_load_dp = FileOpener(tar_file_dp, mode="b")
        tar_decompress_dp = Decompressor(tar_load_dp, file_type="tar")
        self._decompressor_tar_test_helper(self.temp_files, tar_decompress_dp)

        # Functional test: work with .tar.gz files
        tar_gz_file_dp = FileLister(self.temp_dir.name, "*.tar.gz")
        tar_gz_load_dp = FileOpener(tar_gz_file_dp, mode="b")
        tar_gz_decompress_dp = Decompressor(tar_gz_load_dp, file_type="tar")
        self._decompressor_tar_test_helper(self.temp_files, tar_gz_decompress_dp)

        # Functional Test: work with .gz files
        gz_file_dp = IterableWrapper([f"{self.temp_dir.name}/temp.gz"])
        gz_load_dp = FileOpener(gz_file_dp, mode="b")
        gz_decompress_dp = Decompressor(gz_load_dp, file_type="gzip")
        for _, gz_stream in gz_decompress_dp:
            with open(self.temp_files[0], "rb") as f:
                self.assertEqual(f.read(), gz_stream.read())

        # Functional Test: work with .zip files
        zip_file_dp = FileLister(self.temp_dir.name, "*.zip")
        zip_load_dp = FileOpener(zip_file_dp, mode="b")
        zip_decompress_dp = zip_load_dp.decompress(file_type="zip")
        for _, zip_stream in zip_decompress_dp:
            for fname in self.temp_files:
                with open(fname, "rb") as f:
                    self.assertEqual(f.read(), zip_stream.read(name=os.path.basename(fname)))

        # Functional Test: work with .xz files
        xz_file_dp = FileLister(self.temp_dir.name, "*.xz")
        xz_load_dp = FileOpener(xz_file_dp, mode="b")
        xz_decompress_dp = Decompressor(xz_load_dp, file_type="lzma")
        self._decompressor_xz_test_helper(xz_decompress_dp)

        # Functional Test: work with .bz2 files
        bz2_file_dp = FileLister(self.temp_dir.name, "*.bz2")
        bz2_load_dp = FileOpener(bz2_file_dp, mode="b")
        bz2_decompress_dp = Decompressor(bz2_load_dp, file_type="bz2")
        self._decompressor_bz2_test_helper(bz2_decompress_dp)

        # Functional Test: work without file type as input for .tar files
        tar_decompress_dp = Decompressor(tar_load_dp, file_type=None)
        self._decompressor_tar_test_helper(self.temp_files, tar_decompress_dp)

        # Functional Test: work without file type as input for .xz files
        xz_decompress_dp = Decompressor(xz_load_dp)
        self._decompressor_xz_test_helper(xz_decompress_dp)

        # Functional Test: work without file type as input for .tar.gz files
        tar_gz_decompress_dp = Decompressor(tar_gz_load_dp, file_type=None)
        self._decompressor_tar_test_helper(self.temp_files, tar_gz_decompress_dp)

        # Functional Test: work without file type as input for .bz2 files
        bz2_decompress_dp = Decompressor(bz2_load_dp, file_type=None)
        self._decompressor_bz2_test_helper(bz2_decompress_dp)

        # Functional Test: Compression Type is works for both upper and lower case strings
        tar_decompress_dp = Decompressor(tar_load_dp, file_type="TAr")
        self._decompressor_tar_test_helper(self.temp_files, tar_decompress_dp)

        # Functional Test: Compression Type throws error for invalid file type
        with self.assertRaisesRegex(ValueError, "not a valid CompressionType"):
            Decompressor(tar_load_dp, file_type="ABC")

        # Reset Test: Ensure the order is consistent between iterations
        n_elements_before_reset = 2
        res_before_reset, res_after_reset = reset_after_n_next_calls(xz_decompress_dp, n_elements_before_reset)
        self._decompressor_xz_test_helper(res_before_reset)
        self._decompressor_xz_test_helper(res_after_reset)

        # __len__ Test: doesn't have valid length
        with self.assertRaisesRegex(TypeError, "has no len"):
            len(tar_decompress_dp)

    def _write_text_files(self):
        name_to_data = {"1.text": b"DATA", "2.text": b"DATA", "3.text": b"DATA"}
        source_dp = IterableWrapper(sorted(name_to_data.items()))
        saver_dp = source_dp.save_to_disk(filepath_fn=partial(filepath_fn, self.temp_dir.name), mode="wb")
        list(saver_dp)

    @staticmethod
    def _slow_fn(tmpdirname, x):
        with open(os.path.join(tmpdirname, str(os.getpid())), "w") as pid_fh:
            pid_fh.write("anything")
        time.sleep(2)
        return (x, "str")

    def test_disk_cache_locks(self):
        with tempfile.TemporaryDirectory() as tmpdirname:
            file_name = os.path.join(tmpdirname, "test.bin")
            dp = IterableWrapper([file_name])
            dp = dp.on_disk_cache(filepath_fn=_noop)
            dp = dp.map(functools.partial(self._slow_fn, tmpdirname))
            dp = dp.end_caching(mode="t", filepath_fn=_noop, timeout=120)
            dp = FileOpener(dp)
            dp = StreamReader(dp)
            dl = DataLoader(dp, num_workers=10, multiprocessing_context="spawn", batch_size=1, collate_fn=_unbatch)
            result = list(dl)
            all_files = []
            for (_, _, filenames) in os.walk(tmpdirname):
                all_files += filenames
            # We expect only two files, one with pid and 'downloaded' one
            self.assertEqual(2, len(all_files))
            self.assertEqual("str", result[0][1])

    # TODO(120): this test currently only covers reading from local
    # filesystem. It needs to be modified once test data can be stored on
    # gdrive/s3/onedrive
    @skipIfNoIoPath
    def test_io_path_file_lister_iterdatapipe(self):
        datapipe = IoPathFileLister(root=self.temp_sub_dir.name)

        # check all file paths within sub_folder are listed
        for path in datapipe:
            self.assertTrue(path in self.temp_sub_files)

    @skipIfNoIoPath
    def test_io_path_file_loader_iterdatapipe(self):
        datapipe1 = IoPathFileLister(root=self.temp_sub_dir.name)
        datapipe2 = IoPathFileOpener(datapipe1)

        # check contents of file match
        for _, f in datapipe2:
            self.assertEqual(f.read(), "0123456789abcdef")

        # Reset Test: Ensure the resulting streams are still readable after the DataPipe is reset/exhausted
        self._write_text_files()
        lister_dp = FileLister(self.temp_dir.name, "*.text")
        iopath_file_loader_dp = IoPathFileOpener(lister_dp, mode="rb")

        n_elements_before_reset = 2
        res_before_reset, res_after_reset = reset_after_n_next_calls(iopath_file_loader_dp, n_elements_before_reset)
        self.assertEqual(2, len(res_before_reset))
        self.assertEqual(3, len(res_after_reset))
        for _name, stream in res_before_reset:
            self.assertEqual(b"DATA", stream.read())
        for _name, stream in res_after_reset:
            self.assertEqual(b"DATA", stream.read())

    @skipIfNoIoPath
    def test_io_path_saver_iterdatapipe(self):
        # Functional Test: Saving some data
        name_to_data = {"1.txt": b"DATA1", "2.txt": b"DATA2", "3.txt": b"DATA3"}
        source_dp = IterableWrapper(sorted(name_to_data.items()))
        saver_dp = source_dp.save_by_iopath(filepath_fn=partial(filepath_fn, self.temp_dir.name), mode="wb")
        res_file_paths = list(saver_dp)
        expected_paths = [filepath_fn(self.temp_dir.name, name) for name in name_to_data.keys()]
        self.assertEqual(expected_paths, res_file_paths)
        for name in name_to_data.keys():
            p = filepath_fn(self.temp_dir.name, name)
            with open(p) as f:
                self.assertEqual(name_to_data[name], f.read().encode())

        # Reset Test:
        saver_dp = IoPathSaver(source_dp, filepath_fn=partial(filepath_fn, self.temp_dir.name), mode="wb")
        n_elements_before_reset = 2
        res_before_reset, res_after_reset = reset_after_n_next_calls(saver_dp, n_elements_before_reset)
        self.assertEqual(
            [filepath_fn(self.temp_dir.name, "1.txt"), filepath_fn(self.temp_dir.name, "2.txt")], res_before_reset
        )
        self.assertEqual(expected_paths, res_after_reset)
        for name in name_to_data.keys():
            p = filepath_fn(self.temp_dir.name, name)
            with open(p) as f:
                self.assertEqual(name_to_data[name], f.read().encode())

        # __len__ Test: returns the length of source DataPipe
        self.assertEqual(3, len(saver_dp))

    @skipIfNoIoPath
    def test_io_path_saver_file_lock(self):
        # Same filename with different name
        name_to_data = {"1.txt": b"DATA1", "1.txt": b"DATA2", "2.txt": b"DATA3", "2.txt": b"DATA4"}  # noqa: F601

        # Add sharding_filter to shard data into 2
        source_dp = IterableWrapper(list(name_to_data.items())).sharding_filter()

        # Use appending as the mode
        saver_dp = source_dp.save_by_iopath(filepath_fn=partial(filepath_fn, self.temp_dir.name), mode="ab")

        import torch.utils.data.graph_settings

        from torch.utils.data import DataLoader

        num_workers = 2
        line_lengths = []
        dl = DataLoader(saver_dp, num_workers=num_workers, worker_init_fn=init_fn, multiprocessing_context="spawn")
        for filename in dl:
            with open(filename[0]) as f:
                lines = f.readlines()
                x = len(lines)
                line_lengths.append(x)
                self.assertEqual(x, 1)

        self.assertEqual(num_workers, len(line_lengths))

    def _write_test_rar_files(self):
        # `rarfile` can only read but not write .rar archives so we use to system utilities
        rar_archive_name = os.path.join(self.temp_dir.name, "test_rar")
        subprocess.run(("rar", "a", rar_archive_name + ".rar", *self.temp_files), check=True)

        # Nested RAR
        subprocess.run(("rar", "a", rar_archive_name + "1.rar", self.temp_files[0]), check=True)
        subprocess.run(("rar", "a", rar_archive_name + "2.rar", *self.temp_files[1:]), check=True)
        subprocess.run(
            ("rar", "a", rar_archive_name + "_nested.rar", rar_archive_name + "1.rar", rar_archive_name + "2.rar"),
            check=True,
        )

        # Nested RAR in TAR
        with tarfile.open(rar_archive_name + "_nested.tar", "w:tar") as tar:
            tar.add(rar_archive_name + "1.rar")
            tar.add(rar_archive_name + "2.rar")

    @skipIfNoRarTools
    def test_rar_archive_loader(self):
        self._write_test_rar_files()

        datapipe1 = IterableWrapper([os.path.join(self.temp_dir.name, "test_rar.rar")])
        datapipe2 = FileOpener(datapipe1, mode="b")
        rar_loader_dp = RarArchiveLoader(datapipe2)

        # Functional Test: read extracted files before reaching the end of the rarfile
        self._unordered_compressed_files_comparison_helper(self.temp_files, rar_loader_dp, check_length=False)

        # Functional Test: read extracted files after reaching the end of the rarfile
        data_refs = list(rar_loader_dp)
        self._unordered_compressed_files_comparison_helper(self.temp_files, data_refs)

        # Reset Test: reset the DataPipe after reading part of it
        rar_loader_dp = datapipe2.load_from_rar()
        n_elements_before_reset = 2
        res_before_reset, res_after_reset = reset_after_n_next_calls(rar_loader_dp, n_elements_before_reset)
        # Check the results accumulated before reset
        self._unordered_compressed_files_comparison_helper(self.temp_files[:n_elements_before_reset], res_before_reset)
        # Check the results accumulated after reset
        self._unordered_compressed_files_comparison_helper(self.temp_files, res_after_reset)

        # __len__ Test: doesn't have valid length
        with self.assertRaisesRegex(TypeError, "instance doesn't have valid length"):
            len(rar_loader_dp)

        # Nested RAR
        datapipe1 = IterableWrapper([os.path.join(self.temp_dir.name, "test_rar_nested.rar")])
        datapipe2 = FileOpener(datapipe1, mode="b")
        rar_loader_dp_1 = RarArchiveLoader(datapipe2)
        rar_loader_dp_2 = RarArchiveLoader(rar_loader_dp_1)

        with self.assertRaisesRegex(ValueError, "Nested RAR archive is not supported"):
            list(rar_loader_dp_2)

        # Nested RAR in TAR
        datapipe1 = IterableWrapper([os.path.join(self.temp_dir.name, "test_rar_nested.tar")])
        datapipe2 = FileOpener(datapipe1, mode="b")
        tar_loader_dp = TarArchiveLoader(datapipe2)
        rar_loader_dp = RarArchiveLoader(tar_loader_dp)

        # Functional Test: read extracted files before reaching the end of the rarfile
        self._unordered_compressed_files_comparison_helper(self.temp_files, rar_loader_dp, check_length=False)

        # Functional Test: read extracted files after reaching the end of the rarfile
        data_refs = list(rar_loader_dp)
        self._unordered_compressed_files_comparison_helper(self.temp_files, data_refs)

    def _add_data_to_wds_tar(self, archive, name, value):
        if isinstance(value, str):
            value = value.encode()
        info = tarfile.TarInfo(name)
        info.size = len(value)
        archive.addfile(info, io.BytesIO(value))

    def _create_wds_tar(self, dest, nsamples):
        with tarfile.open(dest, mode="w") as archive:
            for i in range(nsamples):
                self._add_data_to_wds_tar(archive, f"data/{i}.txt", f"text{i}")
                self._add_data_to_wds_tar(archive, f"data/{i}.bin", f"bin{i}")

    def test_webdataset(self) -> None:
        # Functional Test: groups samples correctly
        source_dp = IterableWrapper(
            # simulated tar file content
            [
                ("/path/to/file1.jpg", b"1"),
                ("/path/to/_something_", b"nothing"),
                ("/path/to/file1.cls", b"2"),
                ("/path/to/file2.jpg", b"3"),
                ("/path/to/file2.cls", b"4"),
            ]
        )
        web_dataset = WebDataset(source_dp)
        self.assertEqual(
            # expected grouped output
            [
                {".jpg": b"1", ".cls": b"2", "__key__": "/path/to/file1"},
                {".jpg": b"3", ".cls": b"4", "__key__": "/path/to/file2"},
            ],
            list(web_dataset),
        )

    def test_webdataset2(self) -> None:
        # Setup
        nsamples = 10
        self._create_wds_tar(os.path.join(self.temp_dir.name, "wds.tar"), nsamples)

        def decode(item):
            key, value = item
            if key.endswith(".txt"):
                return key, value.read().decode("utf-8")
            if key.endswith(".bin"):
                return key, value.read().decode("utf-8")

        datapipe1 = FileLister(self.temp_dir.name, "wds*.tar")
        datapipe2 = FileOpener(datapipe1, mode="b")
        dataset = datapipe2.load_from_tar().map(decode).webdataset()
        items = list(dataset)
        assert len(items) == nsamples
        assert items[0][".txt"] == "text0"
        assert items[9][".bin"] == "bin9"


if __name__ == "__main__":
    unittest.main()<|MERGE_RESOLUTION|>--- conflicted
+++ resolved
@@ -73,14 +73,6 @@
 skipIfNoRarTools = unittest.skipIf(not HAS_RAR_TOOLS, "no rar tools")
 
 
-<<<<<<< HEAD
-def _unbatch(x):
-    return x[0]
-
-
-def _noop(x):
-    return x
-=======
 def filepath_fn(temp_dir_name, name: str) -> str:
     return os.path.join(temp_dir_name, os.path.basename(name))
 
@@ -90,7 +82,13 @@
     num_workers = info.num_workers
     datapipe = info.dataset
     torch.utils.data.graph_settings.apply_sharding(datapipe, num_workers, worker_id)
->>>>>>> 58cc5d0f
+
+def _unbatch(x):
+    return x[0]
+
+
+def _noop(x):
+    return x
 
 
 class TestDataPipeLocalIO(expecttest.TestCase):
