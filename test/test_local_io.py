--- conflicted
+++ resolved
@@ -19,13 +19,8 @@
     CSVParser,
     Extractor,
     FileLister,
-<<<<<<< HEAD
     FileOpener,
-    IterableWrapper,
-=======
-    FileLoader,
     HashChecker,
->>>>>>> 058e9bae
     IoPathFileLister,
     IoPathFileLoader,
     IoPathSaver,
