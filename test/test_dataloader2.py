# Copyright (c) Meta Platforms, Inc. and affiliates.
# All rights reserved.
#
# This source code is licensed under the BSD-style license found in the
# LICENSE file in the root directory of this source tree.


import pickle
import unittest
from unittest import TestCase

<<<<<<< HEAD
=======
from torch.utils.data.graph import DataPipe

>>>>>>> 6bd0eb74
from torchdata.dataloader2 import (
    DataLoader2,
    MultiProcessingReadingService,
    PrototypeMultiProcessingReadingService,
    ReadingServiceInterface,
)
from torchdata.dataloader2.dataloader2 import READING_SERVICE_STATE_KEY_NAME, SERIALIZED_DATAPIPE_KEY_NAME
from torchdata.datapipes.iter import IterableWrapper, IterDataPipe


class _ReadingServiceWrapper:
    def __init__(self, dp):
        self.dp = dp

    def __iter__(self):
        self.it = iter(self.dp)
        return self

    def __next__(self):
        return next(self.it)

    @staticmethod
    def return_one():
        return 1


class TestReadingService(ReadingServiceInterface):
    def initialize(self, dp: DataPipe) -> DataPipe:
        return _ReadingServiceWrapper(dp)  # type: ignore[return-value]


class DataLoader2Test(TestCase):
    def test_dataloader2(self) -> None:
        test_data_pipe = IterableWrapper(range(3))
        data_loader: DataLoader2 = DataLoader2(datapipe=test_data_pipe)

        expected_batch = 0
        for batch in iter(data_loader):
            self.assertEqual(batch, expected_batch)
            expected_batch += 1

    def test_dataloader2_shutdown(self) -> None:
        test_data_pipe = IterableWrapper(range(3))
        data_loader: DataLoader2 = DataLoader2(datapipe=test_data_pipe)
        data_loader.shutdown()

    def test_dataloader2_state_dict(self) -> None:
        test_data_pipe = IterableWrapper(range(3))
        data_loader: DataLoader2 = DataLoader2(datapipe=test_data_pipe)

        state = data_loader.state_dict()
        self.assertIsNotNone(state)
        self.assertIsNotNone(state[SERIALIZED_DATAPIPE_KEY_NAME])
        self.assertIsNone(state[READING_SERVICE_STATE_KEY_NAME])
        data_loader.shutdown()

    def test_dataloader2_reading_service(self) -> None:
        test_data_pipe = IterableWrapper(range(3))
        reading_service = TestReadingService()
        data_loader: DataLoader2 = DataLoader2(datapipe=test_data_pipe, reading_service=reading_service)

        expected_batch = 0
        for batch in iter(data_loader):
            self.assertEqual(batch, expected_batch)
            expected_batch += 1

    def test_dataloader2_multi_process_reading_service(self) -> None:
        test_data_pipe = IterableWrapper(range(3))
        reading_service = MultiProcessingReadingService()
        data_loader: DataLoader2 = DataLoader2(datapipe=test_data_pipe, reading_service=reading_service)

        expected_batch = 0
        for batch in iter(data_loader):
            self.assertEqual(batch, expected_batch)
            expected_batch += 1

    def test_dataloader2_load_state_dict(self) -> None:
        test_data_pipe = IterableWrapper(range(3))
        reading_service = TestReadingService()
        data_loader: DataLoader2 = DataLoader2(datapipe=test_data_pipe, reading_service=reading_service)

        batch = next(iter(data_loader))
        self.assertEqual(batch, 0)

        state = data_loader.state_dict()
        self.assertIsNotNone(state)
        self.assertIsNotNone(state[SERIALIZED_DATAPIPE_KEY_NAME])
        self.assertIsNone(state[READING_SERVICE_STATE_KEY_NAME])
        data_loader.shutdown()

        test_data_pipe_2 = IterableWrapper(range(5))
        restored_data_loader: DataLoader2 = DataLoader2(datapipe=test_data_pipe_2, reading_service=reading_service)
        restored_data_loader.load_state_dict(state)

        restored_data_loader_datapipe = restored_data_loader.datapipe
        deserialized_datapipe = pickle.loads(state[SERIALIZED_DATAPIPE_KEY_NAME])
        for batch_1, batch_2 in zip(restored_data_loader_datapipe, deserialized_datapipe):
            self.assertEqual(batch_1, batch_2)

        self.assertNotEqual(
            len(restored_data_loader.datapipe),
            len(test_data_pipe_2),
        )

        self.assertEqual(
            restored_data_loader.reading_service_state,
            state[READING_SERVICE_STATE_KEY_NAME],
        )

        restored_data_loader.shutdown()

    def test_dataloader2_reset(self) -> None:

        test_data_pipe = IterableWrapper(range(10))
        reading_services = [None, TestReadingService(), MultiProcessingReadingService(num_workers=1)]

        for reading_service in reading_services:
            data_loader: DataLoader2 = DataLoader2(datapipe=test_data_pipe, reading_service=reading_service)

            # Functional Test: Ensure multiple sequential reads of DL2 is possible
            self.assertEqual(list(range(10)), list(data_loader))
            self.assertEqual(list(range(10)), list(data_loader))
            self.assertEqual(list(range(10)), list(data_loader))

            # Functional Test: Ensure that the creation of a new iterator invalidates the old one
            it1 = iter(data_loader)
            self.assertEqual(0, next(it1))
            self.assertEqual(1, next(it1))
            it2 = iter(data_loader)
            self.assertEqual(0, next(it2))
            self.assertEqual(1, next(it2))
            with self.assertRaisesRegex(RuntimeError, "iterator has been invalidated"):
                next(it1)
            self.assertEqual(list(range(2, 10)), list(it2))

    def test_dataloader2_delegate_attribute(self) -> None:
        test_data_pipe = IterableWrapper(range(10))
        data_loader: DataLoader2 = DataLoader2(datapipe=test_data_pipe, reading_service=TestReadingService())

        # Functional Test: Ensure multiple sequential reads of DL2 is possible
        self.assertEqual(list(range(10)), list(data_loader))
        self.assertEqual(list(range(10)), list(data_loader))

        # Functional Test: Ensure that attribute/method of `dataloader._datapipe_iter` can be used
        it = iter(data_loader)
        self.assertEqual(1, it.return_one())  # type: ignore[attr-defined]


class DataLoader2ConsistencyTest(TestCase):
    r"""
    These tests ensure that the behaviors of `DataLoader2` are consistent across `ReadingServices` and potentially
    with `DataLoaderV1`.
    """

    @staticmethod
    def _get_no_reading_service():
        return None

    @staticmethod
    def _get_mp_reading_service():
        return MultiProcessingReadingService(num_workers=2)
<<<<<<< HEAD

    @staticmethod
    def _get_proto_reading_service():
        return PrototypeMultiProcessingReadingService(num_workers=2)

    @staticmethod
    def _get_mp_reading_service_zero_workers():
        return MultiProcessingReadingService(num_workers=0)

    @staticmethod
    def _get_proto_reading_service_zero_workers():
        return PrototypeMultiProcessingReadingService(num_workers=0)

    def _collect_data(self, datapipe, reading_service_gen):
        dl: DataLoader2 = DataLoader2(datapipe, reading_service=reading_service_gen())
        result = []
        # Testing how RS handles partial reading and reiterations
        for row, _ in zip(dl, range(10)):
            result.append(row)
        for row in dl:
            result.append(row)
        return result

    @staticmethod
=======

    @staticmethod
    def _get_proto_reading_service():
        return PrototypeMultiProcessingReadingService(num_workers=2)

    @staticmethod
    def _get_mp_reading_service_zero_workers():
        return MultiProcessingReadingService(num_workers=0)

    @staticmethod
    def _get_proto_reading_service_zero_workers():
        return PrototypeMultiProcessingReadingService(num_workers=0)

    def _collect_data(self, datapipe, reading_service_gen):
        dl: DataLoader2 = DataLoader2(datapipe, reading_service=reading_service_gen())
        result = []
        # Testing how RS handles partial reading and reiterations
        for row, _ in zip(dl, range(10)):
            result.append(row)
        for row in dl:
            result.append(row)
        return result

    @staticmethod
>>>>>>> 6bd0eb74
    def _no_op(x):
        return x

    def test_dataloader2_batch_collate(self) -> None:
        dp: IterDataPipe = IterableWrapper(range(100)).batch(2).sharding_filter().collate(self._no_op)  # type: ignore[assignment]
        expected = self._collect_data(dp, reading_service_gen=self._get_no_reading_service)

        reading_service_generators = (
            self._get_mp_reading_service,
            self._get_proto_reading_service,
            self._get_mp_reading_service_zero_workers,
            self._get_proto_reading_service_zero_workers,
        )
        for reading_service_gen in reading_service_generators:
            actual = self._collect_data(dp, reading_service_gen=reading_service_gen)
<<<<<<< HEAD
            # TODO(VitalyFedyunin): This comparison only indicates that somethings is broken and not helping with debug
            self.assertEqual(expected, actual, reading_service_gen)
            # self.assertTrue(all(x.eq(y).all() for x, y in zip(expected, actual)), reading_service_gen)
=======
            # TODO(588): This comparison only indicates that somethings is broken and not helping with debug
            self.assertEqual(expected, actual, reading_service_gen)
>>>>>>> 6bd0eb74

    def test_dataloader2_shuffle(self) -> None:
        # TODO(589): Add shuffle test
        pass


if __name__ == "__main__":
    unittest.main()<|MERGE_RESOLUTION|>--- conflicted
+++ resolved
@@ -9,11 +9,8 @@
 import unittest
 from unittest import TestCase
 
-<<<<<<< HEAD
-=======
 from torch.utils.data.graph import DataPipe
 
->>>>>>> 6bd0eb74
 from torchdata.dataloader2 import (
     DataLoader2,
     MultiProcessingReadingService,
@@ -175,7 +172,6 @@
     @staticmethod
     def _get_mp_reading_service():
         return MultiProcessingReadingService(num_workers=2)
-<<<<<<< HEAD
 
     @staticmethod
     def _get_proto_reading_service():
@@ -200,32 +196,6 @@
         return result
 
     @staticmethod
-=======
-
-    @staticmethod
-    def _get_proto_reading_service():
-        return PrototypeMultiProcessingReadingService(num_workers=2)
-
-    @staticmethod
-    def _get_mp_reading_service_zero_workers():
-        return MultiProcessingReadingService(num_workers=0)
-
-    @staticmethod
-    def _get_proto_reading_service_zero_workers():
-        return PrototypeMultiProcessingReadingService(num_workers=0)
-
-    def _collect_data(self, datapipe, reading_service_gen):
-        dl: DataLoader2 = DataLoader2(datapipe, reading_service=reading_service_gen())
-        result = []
-        # Testing how RS handles partial reading and reiterations
-        for row, _ in zip(dl, range(10)):
-            result.append(row)
-        for row in dl:
-            result.append(row)
-        return result
-
-    @staticmethod
->>>>>>> 6bd0eb74
     def _no_op(x):
         return x
 
@@ -241,14 +211,8 @@
         )
         for reading_service_gen in reading_service_generators:
             actual = self._collect_data(dp, reading_service_gen=reading_service_gen)
-<<<<<<< HEAD
-            # TODO(VitalyFedyunin): This comparison only indicates that somethings is broken and not helping with debug
-            self.assertEqual(expected, actual, reading_service_gen)
-            # self.assertTrue(all(x.eq(y).all() for x, y in zip(expected, actual)), reading_service_gen)
-=======
             # TODO(588): This comparison only indicates that somethings is broken and not helping with debug
             self.assertEqual(expected, actual, reading_service_gen)
->>>>>>> 6bd0eb74
 
     def test_dataloader2_shuffle(self) -> None:
         # TODO(589): Add shuffle test
