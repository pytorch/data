# Copyright (c) Meta Platforms, Inc. and affiliates.
# All rights reserved.
#
# This source code is licensed under the BSD-style license found in the
# LICENSE file in the root directory of this source tree.

import io
import itertools
import unittest
import warnings

from collections import defaultdict
from typing import Dict

import expecttest
import torch.utils.data.datapipes.iter

import torchdata

from _utils._common_utils_for_test import IDP_NoLen, reset_after_n_next_calls
from torchdata.datapipes.iter import (
    BucketBatcher,
    Cycler,
    Header,
    IndexAdder,
    InMemoryCacheHolder,
    IterableWrapper,
    IterDataPipe,
    IterKeyZipper,
    LineReader,
    MapKeyZipper,
    MaxTokenBucketizer,
    ParagraphAggregator,
<<<<<<< HEAD
    ExtractKeys,
=======
    Repeater,
>>>>>>> a46e53ca
    Rows2Columnar,
    SampleMultiplexer,
    UnZipper,
)
from torchdata.datapipes.map import MapDataPipe, SequenceWrapper


def test_torchdata_pytorch_consistency() -> None:
    def extract_datapipe_names(module):
        return {
            name
            for name, dp_type in module.__dict__.items()
            if not name.startswith("_") and isinstance(dp_type, type) and issubclass(dp_type, IterDataPipe)
        }

    pytorch_datapipes = extract_datapipe_names(torch.utils.data.datapipes.iter)
    torchdata_datapipes = extract_datapipe_names(torchdata.datapipes.iter)

    missing_datapipes = pytorch_datapipes - torchdata_datapipes
    deprecated_datapipes = {"FileLoader"}
    for dp in deprecated_datapipes:
        if dp in missing_datapipes:
            missing_datapipes.remove("FileLoader")

    if any(missing_datapipes):
        msg = (
            "The following datapipes are exposed under `torch.utils.data.datapipes.iter`, "
            "but not under `torchdata.datapipes.iter`:\n"
        )
        raise AssertionError(msg + "\n".join(sorted(missing_datapipes)))


class TestIterDataPipe(expecttest.TestCase):
    def test_in_memory_cache_holder_iterdatapipe(self) -> None:
        source_dp = IterableWrapper(range(10))
        cache_dp = source_dp.in_memory_cache(size=5)

        # Functional Test: Cache DP should just return the data without changing the values
        res1 = list(cache_dp)
        self.assertEqual(list(range(10)), res1)

        # Functional Test: Ensure the objects are the same ones from source DataPipe
        res1 = list(cache_dp)
        res2 = list(cache_dp)
        self.assertTrue(id(source) == id(cache) for source, cache in zip(source_dp, res1))
        self.assertTrue(id(source) == id(cache) for source, cache in zip(source_dp, res2))

        # TODO(122): Figure out a way to consistently test caching when size is in megabytes

        # Reset Test: reset the DataPipe after reading part of it
        cache_dp = InMemoryCacheHolder(source_dp, size=5)
        n_elements_before_reset = 5
        res_before_reset, res_after_reset = reset_after_n_next_calls(cache_dp, n_elements_before_reset)
        self.assertEqual(list(range(5)), res_before_reset)
        self.assertEqual(list(range(10)), res_after_reset)

        # __len__ Test: inherits length from source_dp
        self.assertEqual(10, len(cache_dp))

        # __len__ Test: source_dp has no len and cache is not yet loaded
        source_dp_no_len = IDP_NoLen(range(10))
        cache_dp = InMemoryCacheHolder(source_dp_no_len, size=5)
        with self.assertRaisesRegex(TypeError, "doesn't have valid length until the cache is loaded"):
            len(cache_dp)

        # __len__ Test: source_dp has no len but we still can calculate after cache is loaded
        list(cache_dp)
        self.assertEqual(10, len(cache_dp))

    def test_iter_key_zipper_iterdatapipe(self) -> None:

        source_dp = IterableWrapper(range(10))
        ref_dp = IterableWrapper(range(20))
        ref_dp2 = IterableWrapper(range(20))

        # Functional Test: Output should be a zip list of tuple
        zip_dp = source_dp.zip_with_iter(
            ref_datapipe=ref_dp, key_fn=lambda x: x, ref_key_fn=lambda x: x, keep_key=False, buffer_size=100
        )
        self.assertEqual([(i, i) for i in range(10)], list(zip_dp))

        # Functional Test: keep_key=True, and key should show up as the first element
        zip_dp_w_key = source_dp.zip_with_iter(
            ref_datapipe=ref_dp2, key_fn=lambda x: x, ref_key_fn=lambda x: x, keep_key=True, buffer_size=10
        )
        self.assertEqual([(i, (i, i)) for i in range(10)], list(zip_dp_w_key))

        # Functional Test: using a different merge function
        def merge_to_string(item1, item2):
            return f"{item1},{item2}"

        zip_dp_w_str_merge = source_dp.zip_with_iter(
            ref_datapipe=ref_dp, key_fn=lambda x: x, ref_key_fn=lambda x: x, buffer_size=10, merge_fn=merge_to_string
        )
        self.assertEqual([f"{i},{i}" for i in range(10)], list(zip_dp_w_str_merge))

        # Functional Test: using a different merge function and keep_key=True
        zip_dp_w_key_str_merge = source_dp.zip_with_iter(
            ref_datapipe=ref_dp,
            key_fn=lambda x: x,
            ref_key_fn=lambda x: x,
            keep_key=True,
            buffer_size=10,
            merge_fn=merge_to_string,
        )
        self.assertEqual([(i, f"{i},{i}") for i in range(10)], list(zip_dp_w_key_str_merge))

        # Functional Test: testing nested zipping
        zip_dp = source_dp.zip_with_iter(
            ref_datapipe=ref_dp, key_fn=lambda x: x, ref_key_fn=lambda x: x, keep_key=False, buffer_size=100
        )

        # Without a custom merge function, there will be nested tuples
        zip_dp2 = zip_dp.zip_with_iter(
            ref_datapipe=ref_dp2, key_fn=lambda x: x[0], ref_key_fn=lambda x: x, keep_key=False, buffer_size=100
        )
        self.assertEqual([((i, i), i) for i in range(10)], list(zip_dp2))

        # With a custom merge function, nesting can be prevented
        zip_dp2_w_merge = zip_dp.zip_with_iter(
            ref_datapipe=ref_dp2,
            key_fn=lambda x: x[0],
            ref_key_fn=lambda x: x,
            keep_key=False,
            buffer_size=100,
            merge_fn=lambda x, y: list(x) + [y],
        )
        self.assertEqual([[i, i, i] for i in range(10)], list(zip_dp2_w_merge))

        # Functional Test: element is in source but missing in reference
        ref_dp_missing = IterableWrapper(range(1, 10))
        zip_dp = source_dp.zip_with_iter(
            ref_datapipe=ref_dp_missing, key_fn=lambda x: x, ref_key_fn=lambda x: x, keep_key=False, buffer_size=100
        )
        with self.assertRaisesRegex(BufferError, r"No matching key can be found"):
            list(zip_dp)

        # Functional Test: Buffer is not large enough, hence, element can't be found and raises error
        ref_dp_end = IterableWrapper(list(range(1, 10)) + [0])
        zip_dp = source_dp.zip_with_iter(
            ref_datapipe=ref_dp_end, key_fn=lambda x: x, ref_key_fn=lambda x: x, keep_key=False, buffer_size=5
        )
        it = iter(zip_dp)
        with warnings.catch_warnings(record=True) as wa:
            # In order to find '0' at the end, the buffer is filled, hence the warning
            # and ref_dp is fully traversed
            self.assertEqual(
                (
                    0,
                    0,
                ),
                next(it),
            )
            self.assertEqual(len(wa), 1)
            self.assertRegex(str(wa[0].message), r"Buffer reaches the upper limit")
        with self.assertRaisesRegex(BufferError, r"No matching key can be found"):
            # '1' cannot be find because the value was thrown out when buffer was filled
            next(it)

        # Functional Test: Buffer is just big enough
        zip_dp = source_dp.zip_with_iter(
            ref_datapipe=ref_dp_end, key_fn=lambda x: x, ref_key_fn=lambda x: x, keep_key=False, buffer_size=10
        )
        self.assertEqual([(i, i) for i in range(10)], list(zip_dp))

        # Reset Test: reset the DataPipe after reading part of it
        zip_dp = IterKeyZipper(
            source_datapipe=source_dp,
            ref_datapipe=ref_dp,
            key_fn=lambda x: x,
            ref_key_fn=lambda x: x,
            keep_key=False,
            buffer_size=10,
        )
        n_elements_before_reset = 5
        res_before_reset, res_after_reset = reset_after_n_next_calls(zip_dp, n_elements_before_reset)
        self.assertEqual([(i, i) for i in range(5)], res_before_reset)
        self.assertEqual([(i, i) for i in range(10)], res_after_reset)

        # __len__ Test: inherits length from source_dp
        self.assertEqual(10, len(zip_dp))

    def test_map_key_zipper_datapipe(self) -> None:
        source_dp = IterableWrapper(range(10))
        map_dp = SequenceWrapper(["even", "odd"])

        # Functional Test: ensure the hash join is working and return tuple by default
        def odd_even(i: int) -> int:
            return i % 2

        result_dp = source_dp.zip_with_map(map_dp, odd_even)

        def odd_even_string(i: int) -> str:
            return "odd" if i % 2 else "even"

        expected_res = [(i, odd_even_string(i)) for i in range(10)]
        self.assertEqual(expected_res, list(result_dp))

        # Functional Test: ensure that a custom merge function works
        def custom_merge(a, b):
            return f"{a} is a {b} number."

        result_dp = source_dp.zip_with_map(map_dp, odd_even, custom_merge)
        expected_res2 = [f"{i} is a {odd_even_string(i)} number." for i in range(10)]
        self.assertEqual(expected_res2, list(result_dp))

        # Functional Test: raises error when key is invalid
        def odd_even_bug(i: int) -> int:
            return 2 if i == 0 else i % 2

        result_dp = MapKeyZipper(source_dp, map_dp, odd_even_bug)
        it = iter(result_dp)
        with self.assertRaisesRegex(KeyError, "is not a valid key in the given MapDataPipe"):
            next(it)

        # Reset Test:
        n_elements_before_reset = 4
        result_dp = source_dp.zip_with_map(map_dp, odd_even)
        res_before_reset, res_after_reset = reset_after_n_next_calls(result_dp, n_elements_before_reset)
        self.assertEqual(expected_res[:n_elements_before_reset], res_before_reset)
        self.assertEqual(expected_res, res_after_reset)

        # __len__ Test: returns the length of source DataPipe
        result_dp = source_dp.zip_with_map(map_dp, odd_even)
        self.assertEqual(len(source_dp), len(result_dp))

    def test_repeater_iterdatapipe(self) -> None:
        import itertools

        source_dp = IterableWrapper(range(5))

        # Functional Test: repeat for correct number of times
        repeater_dp = source_dp.repeat(3)
        self.assertEqual(
            list(itertools.chain.from_iterable(itertools.repeat(x, 3) for x in range(5))), list(repeater_dp)
        )

        # Functional Test: `times` must be > 1
        with self.assertRaisesRegex(ValueError, "The number of repetition must be > 1"):
            source_dp.repeat(1)

        # Reset Test:
        repeater_dp = Repeater(source_dp, times=2)
        n_elements_before_reset = 4
        res_before_reset, res_after_reset = reset_after_n_next_calls(repeater_dp, n_elements_before_reset)
        self.assertEqual([0, 0, 1, 1], res_before_reset)
        self.assertEqual(list(itertools.chain.from_iterable(itertools.repeat(x, 2) for x in range(5))), res_after_reset)

        # __len__ Test: returns correct length
        self.assertEqual(10, len(repeater_dp))

    def test_cycler_iterdatapipe(self) -> None:
        source_dp = IterableWrapper(range(5))

        # Functional Test: cycle for finite number of times and ends
        cycler_dp = source_dp.cycle(3)
        self.assertEqual(list(range(5)) * 3, list(cycler_dp))

        # Functional Test: cycle for indefinitely
        cycler_dp = source_dp.cycle()
        it = iter(cycler_dp)
        for expected_val in list(range(5)) * 10:
            self.assertEqual(expected_val, next(it))

        # Functional Test: zero is allowed but immediately triggers StopIteration
        cycler_dp = source_dp.cycle(0)
        self.assertEqual([], list(cycler_dp))

        # Functional Test: negative value is not allowed
        with self.assertRaisesRegex(ValueError, "Expected non-negative count"):
            source_dp.cycle(-1)

        # Reset Test:
        cycler_dp = Cycler(source_dp, count=2)
        n_elements_before_reset = 4
        res_before_reset, res_after_reset = reset_after_n_next_calls(cycler_dp, n_elements_before_reset)
        self.assertEqual(list(range(4)), res_before_reset)
        self.assertEqual(list(range(5)) * 2, res_after_reset)

        # __len__ Test: returns length when count is not None
        self.assertEqual(10, len(cycler_dp))

        # __len__ Test: inherits length from source_dp
        cycler_dp = Cycler(source_dp)
        with self.assertRaisesRegex(TypeError, "instance cycles forever, and therefore doesn't have valid length"):
            len(cycler_dp)

    def test_header_iterdatapipe(self) -> None:
        # Functional Test: ensure the limit is enforced
        source_dp = IterableWrapper(range(20))
        header_dp = source_dp.header(5)
        self.assertEqual(list(range(5)), list(header_dp))

        # Functional Test: ensure it works when the source has less elements than the limit
        source_dp = IterableWrapper(range(5))
        header_dp = source_dp.header(100)
        self.assertEqual(list(range(5)), list(header_dp))

        # Reset Test:
        source_dp = IterableWrapper(range(20))
        header_dp = Header(source_dp, 5)
        n_elements_before_reset = 2
        res_before_reset, res_after_reset = reset_after_n_next_calls(header_dp, n_elements_before_reset)
        self.assertEqual(list(range(2)), res_before_reset)
        self.assertEqual(list(range(5)), res_after_reset)
        self.assertEqual(list(range(5)), list(header_dp))

        # __len__ Test: returns the limit when it is less than the length of source
        self.assertEqual(5, len(header_dp))

        # __len__ Test: returns the length of source when it is less than the limit
        header_dp = source_dp.header(30)
        self.assertEqual(20, len(header_dp))

        # __len__ Test: returns limit if source doesn't have length
        source_dp_NoLen = IDP_NoLen(list(range(20)))
        header_dp = source_dp_NoLen.header(30)
        with warnings.catch_warnings(record=True) as wa:
            self.assertEqual(30, len(header_dp))
            self.assertEqual(len(wa), 1)
            self.assertRegex(
                str(wa[0].message), r"length of this HeaderIterDataPipe is inferred to be equal to its limit"
            )

        # __len__ Test: returns limit if source doesn't have length, but it has been iterated through once
        for _ in header_dp:
            pass
        self.assertEqual(20, len(header_dp))

    def test_enumerator_iterdatapipe(self) -> None:
        letters = "abcde"
        source_dp = IterableWrapper(letters)
        enum_dp = source_dp.enumerate()

        # Functional Test: ensure that the correct index value is added to each element (tuple)
        self.assertEqual([(0, "a"), (1, "b"), (2, "c"), (3, "d"), (4, "e")], list(enum_dp))

        # Functional Test: start index from non-zero
        enum_dp = source_dp.enumerate(starting_index=10)
        self.assertEqual([(10, "a"), (11, "b"), (12, "c"), (13, "d"), (14, "e")], list(enum_dp))

        # Reset Test:
        n_elements_before_reset = 2
        res_before_reset, res_after_reset = reset_after_n_next_calls(enum_dp, n_elements_before_reset)
        self.assertEqual([(10, "a"), (11, "b")], res_before_reset)
        self.assertEqual([(10, "a"), (11, "b"), (12, "c"), (13, "d"), (14, "e")], res_after_reset)

        # __len__ Test: returns length of source DataPipe
        self.assertEqual(5, len(enum_dp))

    def test_index_adder_iterdatapipe(self) -> None:
        letters = "abcdefg"
        source_dp = IterableWrapper([{i: i} for i in letters])
        index_adder_dp = source_dp.add_index()
        it = iter(index_adder_dp)

        def dict_content_test_helper(iterator):
            for i, curr_dict in enumerate(iterator):
                self.assertEqual(i, curr_dict["index"])
                self.assertTrue(letters[i] in curr_dict)

        # Functional Test: ensure that the correct index value is added to each element (dict)
        dict_content_test_helper(it)

        # Functional Test: raises error when the elements of source_dp is not of type Dict
        source_dp = IterableWrapper(range(10))
        index_adder_dp = source_dp.add_index()
        it = iter(index_adder_dp)
        with self.assertRaisesRegex(NotImplementedError, "We only support adding index to row or batch in dict type"):
            next(it)

        # Reset Test
        source_dp = IterableWrapper([{i: i} for i in "abcdefg"])
        index_adder_dp = IndexAdder(source_dp)
        n_elements_before_reset = 2
        res_before_reset, res_after_reset = reset_after_n_next_calls(index_adder_dp, n_elements_before_reset)
        dict_content_test_helper(iter(res_before_reset))
        dict_content_test_helper(iter(res_after_reset))

        # __len__ Test: returns length of source DataPipe
        self.assertEqual(7, len(index_adder_dp))

    def test_line_reader_iterdatapipe(self) -> None:
        text1 = "Line1\nLine2"
        text2 = "Line2,1\r\nLine2,2\r\nLine2,3"

        # Functional Test: read lines correctly
        source_dp = IterableWrapper([("file1", io.StringIO(text1)), ("file2", io.StringIO(text2))])
        line_reader_dp = source_dp.readlines()
        expected_result = [("file1", line) for line in text1.splitlines()] + [
            ("file2", line) for line in text2.splitlines()
        ]
        self.assertEqual(expected_result, list(line_reader_dp))

        # Functional Test: strip new lines for bytes
        source_dp = IterableWrapper(
            [("file1", io.BytesIO(text1.encode("utf-8"))), ("file2", io.BytesIO(text2.encode("utf-8")))]
        )
        line_reader_dp = source_dp.readlines()
        expected_result_bytes = [("file1", line.encode("utf-8")) for line in text1.splitlines()] + [
            ("file2", line.encode("utf-8")) for line in text2.splitlines()
        ]
        self.assertEqual(expected_result_bytes, list(line_reader_dp))

        # Functional Test: do not strip new lines
        source_dp = IterableWrapper([("file1", io.StringIO(text1)), ("file2", io.StringIO(text2))])
        line_reader_dp = source_dp.readlines(strip_newline=False)
        expected_result = [
            ("file1", "Line1\n"),
            ("file1", "Line2"),
            ("file2", "Line2,1\r\n"),
            ("file2", "Line2,2\r\n"),
            ("file2", "Line2,3"),
        ]
        self.assertEqual(expected_result, list(line_reader_dp))

        # Reset Test:
        source_dp = IterableWrapper([("file1", io.StringIO(text1)), ("file2", io.StringIO(text2))])
        line_reader_dp = LineReader(source_dp, strip_newline=False)
        n_elements_before_reset = 2
        res_before_reset, res_after_reset = reset_after_n_next_calls(line_reader_dp, n_elements_before_reset)
        self.assertEqual(expected_result[:n_elements_before_reset], res_before_reset)
        self.assertEqual(expected_result, res_after_reset)

        # __len__ Test: length isn't implemented since it cannot be known ahead of time
        with self.assertRaisesRegex(TypeError, "has no len"):
            len(line_reader_dp)

    def test_paragraph_aggregator_iterdatapipe(self) -> None:
        # Functional Test: aggregate lines correctly
        source_dp = IterableWrapper(
            [("file1", "Line1"), ("file1", "Line2"), ("file2", "Line2,1"), ("file2", "Line2,2"), ("file2", "Line2,3")]
        )
        para_agg_dp = source_dp.lines_to_paragraphs()
        self.assertEqual([("file1", "Line1\nLine2"), ("file2", "Line2,1\nLine2,2\nLine2,3")], list(para_agg_dp))

        # Functional Test: aggregate lines correctly with different joiner
        para_agg_dp = source_dp.lines_to_paragraphs(joiner=lambda ls: " ".join(ls))
        self.assertEqual([("file1", "Line1 Line2"), ("file2", "Line2,1 Line2,2 Line2,3")], list(para_agg_dp))

        # Reset Test: each yield is for a single file
        para_agg_dp = ParagraphAggregator(source_dp)
        n_elements_before_reset = 1
        res_before_reset, res_after_reset = reset_after_n_next_calls(para_agg_dp, n_elements_before_reset)
        self.assertEqual([("file1", "Line1\nLine2")], res_before_reset)
        self.assertEqual([("file1", "Line1\nLine2"), ("file2", "Line2,1\nLine2,2\nLine2,3")], res_after_reset)

        # __len__ Test: length isn't implemented since it cannot be known ahead of time
        with self.assertRaisesRegex(TypeError, "has no len"):
            len(para_agg_dp)

    def test_rows_to_columnar_iterdatapipe(self) -> None:
        # Functional Test: working with DataPipe with dict
        column_names_dict = {"a", "b", "c"}
        source_dp = IterableWrapper(
            [
                [{l: i for i, l in enumerate("abc")}, {l: i * 10 for i, l in enumerate("abc")}],
                [{l: i + 100 for i, l in enumerate("abc")}, {l: (i + 100) * 10 for i, l in enumerate("abc")}],
            ]
        )
        result_dp = source_dp.rows2columnar(column_names_dict)
        batch1 = defaultdict(list, {"a": [0, 0], "b": [1, 10], "c": [2, 20]})
        batch2 = defaultdict(list, {"a": [100, 1000], "b": [101, 1010], "c": [102, 1020]})
        expected_output = [batch1, batch2]
        self.assertEqual(expected_output, list(result_dp))

        # Functional Test: working with DataPipe with list
        column_names_list = ["a", "b", "c"]
        source_dp = IterableWrapper(
            [
                [[i for i, _ in enumerate("abc")], [i * 10 for i, _ in enumerate("abc")]],
                [[i + 100 for i, _ in enumerate("abc")], [(i + 100) * 10 for i, _ in enumerate("abc")]],
            ]
        )
        result_dp = source_dp.rows2columnar(column_names_list)
        self.assertEqual(expected_output, list(result_dp))

        # Reset Test:
        result_dp = Rows2Columnar(source_dp, column_names_list)
        n_elements_before_reset = 1
        res_before_reset, res_after_reset = reset_after_n_next_calls(result_dp, n_elements_before_reset)
        self.assertEqual([expected_output[0]], res_before_reset)
        self.assertEqual(expected_output, res_after_reset)

        # __len__ Test: returns length of source DataPipe
        self.assertEqual(2, len(result_dp))

    def test_sample_multiplexer_iterdatapipe(self) -> None:
        # Functional Test: yields all values from the sources
        source_dp1 = IterableWrapper([0] * 10)
        source_dp2 = IterableWrapper([1] * 10)
        d: Dict[IterDataPipe, float] = {source_dp1: 99999999, source_dp2: 0.0000001}
        sample_mul_dp = SampleMultiplexer(pipes_to_weights_dict=d, seed=0)
        result = list(sample_mul_dp)
        self.assertEqual([0] * 10 + [1] * 10, result)

        # Functional Test: raises error for empty dict
        with self.assertRaisesRegex(ValueError, "Empty dictionary"):
            SampleMultiplexer(pipes_to_weights_dict={}, seed=0)  # type: ignore[arg-type]

        # Functional Test: raises error for negative or zero weight
        d = {source_dp1: 99999999, source_dp2: 0}
        with self.assertRaisesRegex(ValueError, "Expecting a positive and non-zero weight"):
            SampleMultiplexer(pipes_to_weights_dict=d, seed=0)

        # Reset Test
        d = {source_dp1: 99999999, source_dp2: 0.0000001}
        sample_mul_dp = SampleMultiplexer(pipes_to_weights_dict=d, seed=0)
        n_elements_before_reset = 5
        res_before_reset, res_after_reset = reset_after_n_next_calls(sample_mul_dp, n_elements_before_reset)
        self.assertEqual([0] * n_elements_before_reset, res_before_reset)
        self.assertEqual([0] * 10 + [1] * 10, res_after_reset)

        # __len__ Test: returns the sum of the lengths of the sources
        self.assertEqual(20, len(sample_mul_dp))

    def test_in_batch_shuffler_iterdatapipe(self) -> None:
        source_dp = IterableWrapper(range(10)).batch(3)
        source_dp2 = IterableWrapper(range(10)).batch(3)

        # Functional Test: drop last reduces length
        filtered_dp = source_dp.in_batch_shuffle()
        for ret_batch, exp_batch in zip(filtered_dp, source_dp2):
            ret_batch.sort()
            self.assertEqual(ret_batch, exp_batch)

        # Reset Test:
        n_elements_before_reset = 2
        res_before_reset, res_after_reset = reset_after_n_next_calls(filtered_dp, n_elements_before_reset)
        self.assertEqual(n_elements_before_reset, len(res_before_reset))
        for ret_batch, exp_batch in zip(res_before_reset, source_dp):
            ret_batch.sort()
            self.assertEqual(ret_batch, exp_batch)
        for ret_batch, exp_batch in zip(res_after_reset, source_dp):
            ret_batch.sort()
            self.assertEqual(ret_batch, exp_batch)

        # __len__ Test: returns the number of batches
        self.assertEqual(4, len(filtered_dp))

    def test_bucket_batcher_iterdatapipe(self) -> None:
        source_dp = IterableWrapper(range(10))

        # Functional Test: drop last reduces length
        batch_dp = source_dp.bucketbatch(
            batch_size=3, drop_last=True, batch_num=100, bucket_num=1, use_in_batch_shuffle=True
        )
        self.assertEqual(9, len(list(batch_dp.unbatch())))

        # Functional Test: drop last is False preserves length
        batch_dp = source_dp.bucketbatch(
            batch_size=3, drop_last=False, batch_num=100, bucket_num=1, use_in_batch_shuffle=False
        )
        self.assertEqual(10, len(list(batch_dp.unbatch())))

        def _return_self(x):
            return x

        # Functional Test: using sort_key, with in_batch_shuffle
        batch_dp = source_dp.bucketbatch(
            batch_size=3, drop_last=True, batch_num=100, bucket_num=1, use_in_batch_shuffle=True, sort_key=_return_self
        )
        # bucket_num = 1 means there will be no shuffling if a sort key is given
        self.assertEqual([[0, 1, 2], [3, 4, 5], [6, 7, 8]], list(batch_dp))
        self.assertEqual(9, len(list(batch_dp.unbatch())))

        # Functional Test: using sort_key, without use_in_batch_shuffle
        batch_dp = source_dp.bucketbatch(
            batch_size=3, drop_last=True, batch_num=100, bucket_num=2, use_in_batch_shuffle=False, sort_key=_return_self
        )
        self.assertEqual(9, len(list(batch_dp.unbatch())))

        # Reset Test:
        batch_dp = BucketBatcher(
            source_dp,
            batch_size=3,
            drop_last=True,
            batch_num=100,
            bucket_num=2,
            use_in_batch_shuffle=False,
            sort_key=_return_self,
        )
        n_elements_before_reset = 2
        res_before_reset, res_after_reset = reset_after_n_next_calls(batch_dp, n_elements_before_reset)
        self.assertEqual(n_elements_before_reset, len(res_before_reset))
        self.assertEqual(6, len([item for batch in res_before_reset for item in batch]))
        self.assertEqual(3, len(res_after_reset))
        self.assertEqual(9, len([item for batch in res_after_reset for item in batch]))

        # __len__ Test: returns the number of batches
        with self.assertRaises(TypeError):
            len(batch_dp)

    def test_max_token_bucketizer_iterdatapipe(self) -> None:
        source_data = ["1" * d for d in range(1, 6)] + ["2" * d for d in range(1, 6)]
        source_dp = IterableWrapper(source_data)

        # Functional Test: Invalid arguments
        with self.assertRaisesRegex(ValueError, "``min_len`` should be larger than 0"):
            source_dp.max_token_bucketize(max_token_count=2, min_len=-1)

        with self.assertRaisesRegex(ValueError, "``min_len`` should be larger than 0"):
            source_dp.max_token_bucketize(max_token_count=2, min_len=3, max_len=2)

        with self.assertRaises(ValueError, msg="``max_token_count`` must be equal to or greater than ``max_len``."):
            source_dp.max_token_bucketize(max_token_count=2, max_len=3)

        # Functional Test: Filter out min_len
        batch_dp = source_dp.max_token_bucketize(max_token_count=5, min_len=2, buffer_size=10)
        exp_batch = [["11", "22"], ["111"], ["222"], ["1111"], ["2222"], ["11111"], ["22222"]]
        self.assertEqual(list(batch_dp), exp_batch)

        # Functional Test: Filter out max_len
        batch_dp = source_dp.max_token_bucketize(max_token_count=5, max_len=4, buffer_size=10)
        exp_batch = [["1", "2", "11"], ["22", "111"], ["222"], ["1111"], ["2222"]]
        self.assertEqual(list(batch_dp), exp_batch)

        def _custom_len_fn(token):
            return len(token) + 1

        # Functional Test: Custom length function
        batch_dp = source_dp.max_token_bucketize(max_token_count=7, len_fn=_custom_len_fn, buffer_size=10)
        exp_batch = [["1", "2", "11"], ["22", "111"], ["222"], ["1111"], ["2222"], ["11111"], ["22222"]]
        self.assertEqual(list(batch_dp), exp_batch)

        # Functional Test: Small buffer
        batch_dp = source_dp.max_token_bucketize(max_token_count=10, buffer_size=4)
        exp_batch = [["1", "11", "2", "22", "111"], ["222", "1111"], ["2222", "11111"], ["22222"]]
        self.assertEqual(list(batch_dp), exp_batch)

        # Reset Test:
        batch_dp = MaxTokenBucketizer(source_dp, max_token_count=5, buffer_size=10)
        n_elements_before_reset = 2
        res_before_reset, res_after_reset = reset_after_n_next_calls(batch_dp, n_elements_before_reset)
        exp_before_reset = [["1", "2", "11"], ["22", "111"]]
        exp_after_reset = [["1", "2", "11"], ["22", "111"], ["222"], ["1111"], ["2222"], ["11111"], ["22222"]]
        self.assertEqual(res_before_reset, exp_before_reset)
        self.assertEqual(res_after_reset, exp_after_reset)

        # __len__ Test: returns the number of batches
        with self.assertRaises(TypeError):
            len(batch_dp)

    def test_map_batches_iterdatapipe(self):
        source_dp = IterableWrapper(list(range(20)))

        def fn(batch):
            return [d + 1 for d in batch]

        batch_mapped_dp = source_dp.map_batches(fn, batch_size=9)
        expected_list = list(range(1, 21))
        self.assertEqual(expected_list, list(batch_mapped_dp))

        # Reset Test: reset the DataPipe after reading part of it
        n_elements_before_reset = 5
        res_before_reset, res_after_reset = reset_after_n_next_calls(batch_mapped_dp, n_elements_before_reset)

        self.assertEqual(expected_list[:n_elements_before_reset], res_before_reset)
        self.assertEqual(expected_list, res_after_reset)

        # Functional Test: Different sizes between input and output
        def fn_less(batch):
            return [batch[idx] // 2 for idx in range(0, len(batch), 2)]

        less_batch_mapped_dp = source_dp.map_batches(fn_less, batch_size=8)
        self.assertEqual(list(range(10)), list(less_batch_mapped_dp))

        # Functional Test: Specify input_col
        source_dp = IterableWrapper([(d - 1, d, d + 1) for d in range(20)])

        batch_mapped_input_1_dp = source_dp.map_batches(fn, batch_size=9, input_col=0)
        self.assertEqual(list(range(20)), list(batch_mapped_input_1_dp))

        def fn_2_cols(batch):
            return [(d1, d2 - 1) for d1, d2 in batch]

        batch_mapped_input_2_dp = source_dp.map_batches(fn_2_cols, batch_size=9, input_col=[1, 2])
        self.assertEqual([(d, d) for d in range(20)], list(batch_mapped_input_2_dp))

        # __len__ Test: length should be determined by ``fn`` which we can't know
        with self.assertRaisesRegex(TypeError, "length relies on the output of its function."):
            len(batch_mapped_dp)

    def test_flatmap_iterdatapipe(self):
        source_dp = IterableWrapper(list(range(20)))

        def fn(e):
            return [e, e * 10]

        flatmapped_dp = source_dp.flatmap(fn)
        expected_list = list(itertools.chain(*[(e, e * 10) for e in source_dp]))

        self.assertEqual(expected_list, list(flatmapped_dp))

        # Funtional Test: Specify input_col
        tuple_source_dp = IterableWrapper([(d - 1, d, d + 1) for d in range(20)])

        # Single input_col
        input_col_1_dp = tuple_source_dp.flatmap(fn, input_col=1)
        self.assertEqual(expected_list, list(input_col_1_dp))

        # Multiple input_col
        def mul_fn(a, b):
            return [a - b, b - a]

        input_col_2_dp = tuple_source_dp.flatmap(mul_fn, input_col=(0, 2))
        self.assertEqual(list(itertools.chain(*[(-2, 2) for _ in range(20)])), list(input_col_2_dp))

        # flatmap with no fn specified
        default_dp = tuple_source_dp.flatmap()
        self.assertEqual(list(itertools.chain(*[(n - 1, n, n + 1) for n in range(20)])), list(default_dp))

        # flatmap with no fn specified, multiple input_col
        default_dp = tuple_source_dp.flatmap(input_col=(0, 2))
        self.assertEqual(list(itertools.chain(*[(n - 1, n + 1) for n in range(20)])), list(default_dp))

        # flatmap with no fn specified, some special input
        tuple_source_dp = IterableWrapper([[1, 2, [3, 4]], [5, 6, [7, 8]]])
        default_dp = tuple_source_dp.flatmap(input_col=(0, 2))
        self.assertEqual([1, [3, 4], 5, [7, 8]], list(default_dp))

        # Reset Test: reset the DataPipe after reading part of it
        n_elements_before_reset = 5
        res_before_reset, res_after_reset = reset_after_n_next_calls(flatmapped_dp, n_elements_before_reset)

        self.assertEqual(expected_list[:n_elements_before_reset], res_before_reset)
        self.assertEqual(expected_list, res_after_reset)

        # __len__ Test: length should be len(source_dp)*len(fn->out_shape) which we can't know
        with self.assertRaisesRegex(TypeError, "length relies on the output of its function."):
            len(flatmapped_dp)

    def test_unzipper_iterdatapipe(self):
        source_dp = IterableWrapper([(i, i + 10, i + 20) for i in range(10)])

        # Functional Test: unzips each sequence, no `sequence_length` specified
        dp1, dp2, dp3 = UnZipper(source_dp, sequence_length=3)
        self.assertEqual(list(range(10)), list(dp1))
        self.assertEqual(list(range(10, 20)), list(dp2))
        self.assertEqual(list(range(20, 30)), list(dp3))

        # Functional Test: unzips each sequence, with `sequence_length` specified
        dp1, dp2, dp3 = source_dp.unzip(sequence_length=3)
        self.assertEqual(list(range(10)), list(dp1))
        self.assertEqual(list(range(10, 20)), list(dp2))
        self.assertEqual(list(range(20, 30)), list(dp3))

        # Functional Test: skipping over specified values
        dp2, dp3 = source_dp.unzip(sequence_length=3, columns_to_skip=[0])
        self.assertEqual(list(range(10, 20)), list(dp2))
        self.assertEqual(list(range(20, 30)), list(dp3))

        (dp2,) = source_dp.unzip(sequence_length=3, columns_to_skip=[0, 2], buffer_size=0)
        self.assertEqual(list(range(10, 20)), list(dp2))

        source_dp = IterableWrapper([(i, i + 10, i + 20, i + 30) for i in range(10)])
        dp2, dp3 = source_dp.unzip(sequence_length=4, columns_to_skip=[0, 3])
        self.assertEqual(list(range(10, 20)), list(dp2))
        self.assertEqual(list(range(20, 30)), list(dp3))

        # Functional Test: one child DataPipe yields all value first, but buffer_size = 5 being too small, raises error
        source_dp = IterableWrapper([(i, i + 10) for i in range(10)])
        dp1, dp2 = source_dp.unzip(sequence_length=2, buffer_size=4)
        it1 = iter(dp1)
        for _ in range(4):
            next(it1)
        with self.assertRaises(BufferError):
            next(it1)
        with self.assertRaises(BufferError):
            list(dp2)

        dp1, dp2 = source_dp.unzip(sequence_length=2, buffer_size=4)
        with self.assertRaises(BufferError):
            list(dp2)

        # Reset Test: DataPipe resets when a new iterator is created, even if this datapipe hasn't been read
        dp1, dp2 = source_dp.unzip(sequence_length=2)
        _ = iter(dp1)
        output2 = []
        with self.assertRaisesRegex(RuntimeError, r"iterator has been invalidated"):
            for i, n2 in enumerate(dp2):
                output2.append(n2)
                if i == 4:
                    _ = iter(dp1)  # This will reset all child DataPipes
        self.assertEqual(list(range(10, 15)), output2)

        # Reset Test: DataPipe reset when some of it have been read
        dp1, dp2 = source_dp.unzip(sequence_length=2)
        output1, output2 = [], []
        for i, (n1, n2) in enumerate(zip(dp1, dp2)):
            output1.append(n1)
            output2.append(n2)
            if i == 4:
                with warnings.catch_warnings(record=True) as wa:
                    _ = iter(dp1)  # Reset both all child DataPipe
                    self.assertEqual(len(wa), 1)
                    self.assertRegex(str(wa[0].message), r"Some child DataPipes are not exhausted")
                break
        for n1, n2 in zip(dp1, dp2):
            output1.append(n1)
            output2.append(n2)
        self.assertEqual(list(range(5)) + list(range(10)), output1)
        self.assertEqual(list(range(10, 15)) + list(range(10, 20)), output2)

        # Reset Test: DataPipe reset, even when some other child DataPipes are not read
        source_dp = IterableWrapper([(i, i + 10, i + 20) for i in range(10)])
        dp1, dp2, dp3 = source_dp.unzip(sequence_length=3)
        output1, output2 = list(dp1), list(dp2)
        self.assertEqual(list(range(10)), output1)
        self.assertEqual(list(range(10, 20)), output2)
        with warnings.catch_warnings(record=True) as wa:
            self.assertEqual(list(range(10)), list(dp1))  # Resets even though dp3 has not been read
            self.assertEqual(len(wa), 1)
            self.assertRegex(str(wa[0].message), r"Some child DataPipes are not exhausted")
        output3 = []
        for i, n3 in enumerate(dp3):
            output3.append(n3)
            if i == 4:
                with warnings.catch_warnings(record=True) as wa:
                    output1 = list(dp1)  # Resets even though dp3 is only partially read
                    self.assertEqual(len(wa), 1)
                    self.assertRegex(str(wa[0].message), r"Some child DataPipes are not exhausted")
                self.assertEqual(list(range(20, 25)), output3)
                self.assertEqual(list(range(10)), output1)
                break
        self.assertEqual(list(range(20, 30)), list(dp3))  # dp3 has to read from the start again

        # __len__ Test: Each DataPipe inherits the source datapipe's length
        dp1, dp2, dp3 = source_dp.unzip(sequence_length=3)
        self.assertEqual(len(source_dp), len(dp1))
        self.assertEqual(len(source_dp), len(dp2))
        self.assertEqual(len(source_dp), len(dp3))

    def test_itertomap_mapdatapipe(self):
        # Functional Test with None key_value_fn
        values = list(range(10))
        keys = ["k" + str(i) for i in range(10)]
        source_dp = IterableWrapper(list(zip(keys, values)))

        map_dp = source_dp.to_map_datapipe()
        self.assertTrue(isinstance(map_dp, MapDataPipe))

        # Lazy loading
        self.assertTrue(map_dp._map is None)

        # __len__ Test: Each DataPipe inherits the source datapipe's length
        self.assertEqual(len(map_dp), 10)

        # Functional Test
        self.assertEqual(list(range(10)), [map_dp["k" + str(idx)] for idx in range(10)])
        self.assertFalse(map_dp._map is None)

        source_dp = IterableWrapper(range(10))

        # TypeError test for invalid data type
        map_dp = source_dp.to_map_datapipe()
        with self.assertRaisesRegex(TypeError, "Cannot convert dictionary update element"):
            _ = list(map_dp)

        # ValueError test for wrong length
        map_dp = source_dp.to_map_datapipe(lambda d: (d,))
        with self.assertRaisesRegex(ValueError, "dictionary update sequence element has length"):
            _ = list(map_dp)

        # Functional Test with key_value_fn
        map_dp = source_dp.to_map_datapipe(lambda d: ("k" + str(d), d + 1))
        self.assertEqual(list(range(1, 11)), [map_dp["k" + str(idx)] for idx in range(10)])
        self.assertFalse(map_dp._map is None)

        # No __len__ from prior DataPipe
        no_len_dp = source_dp.filter(lambda x: x % 2 == 0)
        map_dp = no_len_dp.to_map_datapipe(lambda x: (x, x + 2))
        with warnings.catch_warnings(record=True) as wa:
            length = len(map_dp)
            self.assertEqual(length, 5)
            self.assertEqual(len(wa), 1)
            self.assertRegex(str(wa[0].message), r"Data from prior DataPipe")

        # Duplicate Key Test
        dup_map_dp = source_dp.to_map_datapipe(lambda x: (x % 1, x))
        with warnings.catch_warnings(record=True) as wa:
            dup_map_dp._load_map()
            self.assertEqual(len(wa), 1)
            self.assertRegex(str(wa[0].message), r"Found duplicate key")

    def test_mux_longest_iterdatapipe(self):

        # Functional Test: Elements are yielded one at a time from each DataPipe, until they are all exhausted
        input_dp1 = IterableWrapper(range(4))
        input_dp2 = IterableWrapper(range(4, 8))
        input_dp3 = IterableWrapper(range(8, 12))
        output_dp = input_dp1.mux_longest(input_dp2, input_dp3)
        expected_output = [0, 4, 8, 1, 5, 9, 2, 6, 10, 3, 7, 11]
        self.assertEqual(len(expected_output), len(output_dp))
        self.assertEqual(expected_output, list(output_dp))

        # Functional Test: Uneven input Data Pipes
        input_dp1 = IterableWrapper([1, 2, 3, 4])
        input_dp2 = IterableWrapper([10])
        input_dp3 = IterableWrapper([100, 200, 300])
        output_dp = input_dp1.mux_longest(input_dp2, input_dp3)
        expected_output = [1, 10, 100, 2, 200, 3, 300, 4]
        self.assertEqual(len(expected_output), len(output_dp))
        self.assertEqual(expected_output, list(output_dp))

        # Functional Test: Empty Data Pipe
        input_dp1 = IterableWrapper([0, 1, 2, 3])
        input_dp2 = IterableWrapper([])
        output_dp = input_dp1.mux_longest(input_dp2)
        self.assertEqual(len(input_dp1), len(output_dp))
        self.assertEqual(list(input_dp1), list(output_dp))

        # __len__ Test: raises TypeError when __len__ is called and an input doesn't have __len__
        input_dp1 = IterableWrapper(range(10))
        input_dp_no_len = IDP_NoLen(range(10))
        output_dp = input_dp1.mux_longest(input_dp_no_len)
        with self.assertRaises(TypeError):
            len(output_dp)

    def test_extractor(self):

        # Functional Test: verify that extracting by patterns yields correct output
        stage1 = IterableWrapper([
            {"1.txt": "1", "1.bin": "1b"},
            {"2.txt": "2", "2.bin": "2b"},
        ])
        stage2 = ExtractKeys(stage1, "*.txt", "*.bin", as_tuple=True)
        output = list(iter(stage2))
        self.assertEqual(output, [("1", "1b"), ("2", "2b")])
        stage2 = ExtractKeys(stage1, "*.txt", "*.bin")
        output = list(iter(stage2))
        self.assertEqual(output, [
            {"1.txt": "1", "1.bin": "1b"},
            {"2.txt": "2", "2.bin": "2b"},
        ])
        with self.assertRaisesRegex(ValueError, r"(?i)multiple sample keys"):
            stage2 = ExtractKeys(stage1, "*")
            output = list(iter(stage2))
        with self.assertRaisesRegex(ValueError, r"selected twice"):
            stage2 = ExtractKeys(stage1, "*.txt", "*t")
            output = list(iter(stage2))


    def test_zip_longest_iterdatapipe(self):

        # Functional Test: raises TypeError when an input is not of type `IterDataPipe`
        with self.assertRaises(TypeError):
            input_dp1 = IterableWrapper(range(10))
            input_no_dp = list(range(10))
            output_dp = input_dp1.zip_longest(input_no_dp)  # type: ignore[arg-type]

        # Functional Test: raises TypeError when an input does not have valid length
        input_dp1 = IterableWrapper(range(10))
        input_dp_no_len = IDP_NoLen(range(5))
        output_dp = input_dp1.zip_longest(input_dp_no_len)
        with self.assertRaisesRegex(TypeError, r"instance doesn't have valid length$"):
            len(output_dp)

        # Functional Test: zips the results properly even when lengths are different
        # (zips to the longest, filling missing values with default value None.)
        input_dp1 = IterableWrapper(range(10))
        input_dp2 = IterableWrapper(range(5))
        output_dp = input_dp1.zip_longest(input_dp2)
        exp = [(i, i) for i in range(5)] + [(i, None) for i in range(5, 10)]
        self.assertEqual(list(output_dp), exp)

        # Functional Test: zips the results properly even when lengths are different
        # (zips to the longest, filling missing values with user input)
        input_dp1 = IterableWrapper(range(10))
        input_dp2 = IterableWrapper(range(5))
        output_dp = input_dp1.zip_longest(input_dp2, fill_value=-1)
        exp = [(i, i) for i in range(5)] + [(i, -1) for i in range(5, 10)]
        self.assertEqual(list(output_dp), exp)

        # __len__ Test: length matches the length of the shortest input
        self.assertEqual(len(output_dp), 10)

    def test_drop_iterdatapipe(self):
        # tuple tests
        input_dp = IterableWrapper([(0, 1, 2), (3, 4, 5), (6, 7, 8)])

        # Functional Test: single index drop for tuple elements
        drop_dp = input_dp.drop(1)
        self.assertEqual([(0, 2), (3, 5), (6, 8)], list(drop_dp))

        # Functional Test: multiple indices drop for tuple elements
        drop_dp = input_dp.drop([0, 2])
        self.assertEqual([(1,), (4,), (7,)], list(drop_dp))

        # dict tests
        input_dp = IterableWrapper([{"a": 1, "b": 2, "c": 3}, {"a": 3, "b": 4, "c": 5}, {"a": 5, "b": 6, "c": 7}])

        # Functional Test: single key drop for dict elements
        drop_dp = input_dp.drop("a")
        self.assertEqual([{"b": 2, "c": 3}, {"b": 4, "c": 5}, {"b": 6, "c": 7}], list(drop_dp))

        # Functional Test: multiple key drop for dict elements
        drop_dp = input_dp.drop(["a", "b"])
        self.assertEqual([{"c": 3}, {"c": 5}, {"c": 7}], list(drop_dp))

        # list tests
        input_dp = IterableWrapper([[0, 1, 2], [3, 4, 5], [6, 7, 8]])

        # Functional Test: single key drop for list elements
        drop_dp = input_dp.drop(2)
        self.assertEqual([[0, 1], [3, 4], [6, 7]], list(drop_dp))

        # Functional Test: multiple key drop for list elements
        drop_dp = input_dp.drop([0, 1])
        self.assertEqual([[2], [5], [8]], list(drop_dp))

        # Reset Test:
        n_elements_before_reset = 2
        input_dp = IterableWrapper([[0, 1, 2], [3, 4, 5], [6, 7, 8]])
        drop_dp = input_dp.drop([0, 1])
        expected_res = [[2], [5], [8]]
        res_before_reset, res_after_reset = reset_after_n_next_calls(drop_dp, n_elements_before_reset)
        self.assertEqual(expected_res[:n_elements_before_reset], res_before_reset)
        self.assertEqual(expected_res, res_after_reset)

        # __len__ Test:
        input_dp = IterableWrapper([[0, 1, 2], [3, 4, 5], [6, 7, 8]])
        drop_dp = input_dp.drop([0, 1])
        self.assertEqual(3, len(drop_dp))

    def test_slice_iterdatapipe(self):
        # tuple tests
        input_dp = IterableWrapper([(0, 1, 2), (3, 4, 5), (6, 7, 8)])

        # Functional Test: slice with no stop and no step for tuple
        slice_dp = input_dp.slice(1)
        self.assertEqual([(1, 2), (4, 5), (7, 8)], list(slice_dp))

        # Functional Test: slice with no step for tuple
        slice_dp = input_dp.slice(0, 2)
        self.assertEqual([(0, 1), (3, 4), (6, 7)], list(slice_dp))

        # Functional Test: slice with step for tuple
        slice_dp = input_dp.slice(0, 2, 2)
        self.assertEqual([(0,), (3,), (6,)], list(slice_dp))

        # Functional Test: filter with list of indices for tuple
        slice_dp = input_dp.slice([0, 1])
        self.assertEqual([(0, 1), (3, 4), (6, 7)], list(slice_dp))

        # list tests
        input_dp = IterableWrapper([[0, 1, 2], [3, 4, 5], [6, 7, 8]])

        # Functional Test: slice with no stop and no step for list
        slice_dp = input_dp.slice(1)
        self.assertEqual([[1, 2], [4, 5], [7, 8]], list(slice_dp))

        # Functional Test: slice with no step for list
        slice_dp = input_dp.slice(0, 2)
        self.assertEqual([[0, 1], [3, 4], [6, 7]], list(slice_dp))

        # Functional Test: filter with list of indices for list
        slice_dp = input_dp.slice(0, 2)
        self.assertEqual([[0, 1], [3, 4], [6, 7]], list(slice_dp))

        # dict tests
        input_dp = IterableWrapper([{"a": 1, "b": 2, "c": 3}, {"a": 3, "b": 4, "c": 5}, {"a": 5, "b": 6, "c": 7}])

        # Functional Test: filter with list of indices for dict
        slice_dp = input_dp.slice(["a", "b"])
        self.assertEqual([{"a": 1, "b": 2}, {"a": 3, "b": 4}, {"a": 5, "b": 6}], list(slice_dp))

        # __len__ Test:
        input_dp = IterableWrapper([[0, 1, 2], [3, 4, 5], [6, 7, 8]])
        slice_dp = input_dp.slice(0, 2)
        self.assertEqual(3, len(slice_dp))

        # Reset Test:
        n_elements_before_reset = 2
        input_dp = IterableWrapper([[0, 1, 2], [3, 4, 5], [6, 7, 8]])
        slice_dp = input_dp.slice([2])
        expected_res = [[2], [5], [8]]
        res_before_reset, res_after_reset = reset_after_n_next_calls(slice_dp, n_elements_before_reset)
        self.assertEqual(expected_res[:n_elements_before_reset], res_before_reset)
        self.assertEqual(expected_res, res_after_reset)

    def test_flatten_iterdatapipe(self):
        # tuple tests

        # Functional Test: flatten for an index
        input_dp = IterableWrapper([(0, 1, (2, 3)), (4, 5, (6, 7)), (8, 9, (10, 11))])
        flatten_dp = input_dp.flatten(2)
        self.assertEqual([(0, 1, 2, 3), (4, 5, 6, 7), (8, 9, 10, 11)], list(flatten_dp))

        # Functional Test: flatten for list of indices
        input_dp = IterableWrapper([((0, 10), 1, (2, 3)), ((4, 14), 5, (6, 7)), ((8, 18), 9, (10, 11))])
        flatten_dp = input_dp.flatten([0, 2])
        self.assertEqual([(0, 10, 1, 2, 3), (4, 14, 5, 6, 7), (8, 18, 9, 10, 11)], list(flatten_dp))

        # Functional Test: flatten all iters in the datapipe one level (no argument)
        input_dp = IterableWrapper([(0, (1, 2)), (3, (4, 5)), (6, (7, 8))])
        flatten_dp = input_dp.flatten()
        self.assertEqual([(0, 1, 2), (3, 4, 5), (6, 7, 8)], list(flatten_dp))

        # list tests

        # Functional Test: flatten for an index
        input_dp = IterableWrapper([[0, 1, [2, 3]], [4, 5, [6, 7]], [8, 9, [10, 11]]])
        flatten_dp = input_dp.flatten(2)
        self.assertEqual([[0, 1, 2, 3], [4, 5, 6, 7], [8, 9, 10, 11]], list(flatten_dp))

        # Functional Test: flatten for list of indices
        input_dp = IterableWrapper([[[0, 10], 1, [2, 3]], [[4, 14], 5, [6, 7]], [[8, 18], 9, [10, 11]]])
        flatten_dp = input_dp.flatten([0, 2])
        self.assertEqual([[0, 10, 1, 2, 3], [4, 14, 5, 6, 7], [8, 18, 9, 10, 11]], list(flatten_dp))

        # Functional Test: flatten all iters in the datapipe one level (no argument)
        input_dp = IterableWrapper([[0, [1, 2]], [3, [4, 5]], [6, [7, 8]]])
        flatten_dp = input_dp.flatten()
        self.assertEqual([[0, 1, 2], [3, 4, 5], [6, 7, 8]], list(flatten_dp))

        # Functional Test: string test, flatten all iters in the datapipe one level (no argument)
        input_dp = IterableWrapper([["zero", ["one", "2"]], ["3", ["4", "5"]], ["6", ["7", "8"]]])
        flatten_dp = input_dp.flatten()
        self.assertEqual([["zero", "one", "2"], ["3", "4", "5"], ["6", "7", "8"]], list(flatten_dp))

        # dict tests

        # Functional Test: flatten for an index
        input_dp = IterableWrapper([{"a": 1, "b": 2, "c": {"d": 3, "e": 4}}, {"a": 5, "b": 6, "c": {"d": 7, "e": 8}}])
        flatten_dp = input_dp.flatten("c")
        self.assertEqual([{"a": 1, "b": 2, "d": 3, "e": 4}, {"a": 5, "b": 6, "d": 7, "e": 8}], list(flatten_dp))

        # Functional Test: flatten for an index already flat
        input_dp = IterableWrapper([{"a": 1, "b": 2, "c": {"d": 9, "e": 10}}, {"a": 5, "b": 6, "c": {"d": 7, "e": 8}}])
        flatten_dp = input_dp.flatten("a")
        self.assertEqual(
            [{"a": 1, "b": 2, "c": {"d": 9, "e": 10}}, {"a": 5, "b": 6, "c": {"d": 7, "e": 8}}], list(flatten_dp)
        )

        # Functional Test: flatten for list of indices
        input_dp = IterableWrapper(
            [
                {"a": {"f": 10, "g": 11}, "b": 2, "c": {"d": 3, "e": 4}},
                {"a": {"f": 10, "g": 11}, "b": 6, "c": {"d": 7, "e": 8}},
            ]
        )
        flatten_dp = input_dp.flatten(["a", "c"])
        self.assertEqual(
            [{"f": 10, "g": 11, "b": 2, "d": 3, "e": 4}, {"f": 10, "g": 11, "b": 6, "d": 7, "e": 8}], list(flatten_dp)
        )

        # Functional Test: flatten all iters in the datapipe one level (no argument)
        input_dp = IterableWrapper([{"a": 1, "b": 2, "c": {"d": 3, "e": 4}}, {"a": 5, "b": 6, "c": {"d": 7, "e": 8}}])
        flatten_dp = input_dp.flatten()
        self.assertEqual([{"a": 1, "b": 2, "d": 3, "e": 4}, {"a": 5, "b": 6, "d": 7, "e": 8}], list(flatten_dp))

        # Functional Test: flatten all iters one level, multiple iters
        input_dp = IterableWrapper(
            [
                {"a": {"f": 10, "g": 11}, "b": 2, "c": {"d": 3, "e": 4}},
                {"a": {"f": 10, "g": 11}, "b": 6, "c": {"d": 7, "e": 8}},
            ]
        )
        flatten_dp = input_dp.flatten()
        self.assertEqual(
            [{"f": 10, "g": 11, "b": 2, "d": 3, "e": 4}, {"f": 10, "g": 11, "b": 6, "d": 7, "e": 8}], list(flatten_dp)
        )

        # __len__ Test:
        input_dp = IterableWrapper([(0, 1, (2, 3)), (4, 5, (6, 7)), (8, 9, (10, 11))])
        flatten_dp = input_dp.flatten(2)
        self.assertEqual(3, len(flatten_dp))

        # Reset Test:
        n_elements_before_reset = 2
        input_dp = IterableWrapper([(0, 1, (2, 3)), (4, 5, (6, 7)), (8, 9, (10, 11))])
        flatten_dp = input_dp.flatten(2)
        expected_res = [(0, 1, 2, 3), (4, 5, 6, 7), (8, 9, 10, 11)]
        res_before_reset, res_after_reset = reset_after_n_next_calls(flatten_dp, n_elements_before_reset)
        self.assertEqual(expected_res[:n_elements_before_reset], res_before_reset)
        self.assertEqual(expected_res, res_after_reset)

    def test_length_setter_iterdatapipe(self):
        input_dp = IterableWrapper(range(10))

        # Functional Test: Setting length doesn't change the content of the DataPipe
        dp: IterDataPipe = input_dp.set_length(3)
        self.assertEqual(list(range(10)), list(dp))

        with self.assertRaises(AssertionError):
            input_dp.set_length(-1)

        # __len__ Test: Length is as specified and propagates through
        dp = input_dp.set_length(3).map(lambda x: x + 1)
        self.assertEqual(3, len(dp))

        # Reset Test:
        n_elements_before_reset = 2
        dp = input_dp.set_length(3)
        expected_res = list(range(10))
        res_before_reset, res_after_reset = reset_after_n_next_calls(dp, n_elements_before_reset)
        self.assertEqual(expected_res[:n_elements_before_reset], res_before_reset)
        self.assertEqual(expected_res, res_after_reset)

    def test_random_splitter_iterdatapipe(self):

        n_epoch = 2

        # Functional Test: Split results are the same across epochs
        dp = IterableWrapper(range(10))
        train, valid = dp.random_split(total_length=10, weights={"train": 0.5, "valid": 0.5}, seed=0)
        results = []
        for _ in range(n_epoch):
            res = list(train)
            self.assertEqual(5, len(res))
            results.append(res)
        self.assertEqual(results[0], results[1])
        valid_res = list(valid)
        self.assertEqual(5, len(valid_res))
        self.assertEqual(list(range(10)), sorted(results[0] + valid_res))

        # Functional Test: lengths can be known in advance because it splits evenly into integers.
        self.assertEqual(5, len(train))
        self.assertEqual(5, len(valid))

        # Functional Test: DataPipe can split into 3 DataPipes, and infer `total_length` when not given
        dp = IterableWrapper(range(10))
        train, valid, test = dp.random_split(weights={"train": 0.6, "valid": 0.2, "test": 0.2}, seed=0)
        results = []
        for _ in range(n_epoch):
            res = list(train)
            self.assertEqual(6, len(res))
            results.append(res)
        self.assertEqual(results[0], results[1])
        valid_res = list(valid)
        self.assertEqual(2, len(valid_res))
        test_res = list(test)
        self.assertEqual(2, len(test_res))
        self.assertEqual(list(range(10)), sorted(results[0] + valid_res + test_res))

        # Functional Test: lengths can be known in advance because it splits evenly into integers.
        self.assertEqual(6, len(train))
        self.assertEqual(2, len(valid))
        self.assertEqual(2, len(test))

        # Functional Test: Split can work even when weights do not split evenly into integers.
        dp = IterableWrapper(range(13))
        train, valid, test = dp.random_split(weights={"train": 0.6, "valid": 0.2, "test": 0.2}, seed=0)
        res = list(train) + list(valid) + list(test)
        self.assertEqual(list(range(13)), sorted(res))

        # Functional Test: lengths can be known in advance because it splits evenly into integers.
        with self.assertRaisesRegex(TypeError, "Lengths of the split cannot be known in advance"):
            len(train)

        # Functional Test: Error when `total_length` cannot be inferred
        nolen_dp = IDP_NoLen(range(10))
        with self.assertRaisesRegex(TypeError, "needs `total_length`"):
            _, __ = nolen_dp.random_split(weights={"train": 0.5, "valid": 0.5}, seed=0)  # type: ignore[call-arg]

        # Functional Test: `target` must match a key in the `weights` dict
        dp = IterableWrapper(range(10))
        with self.assertRaisesRegex(KeyError, "does not match any key"):
            _ = dp.random_split(
                total_length=10, weights={"train": 0.5, "valid": 0.2, "test": 0.2}, seed=0, target="NOTINDICT"
            )

        # Functional Test: `target` is specified, and match the results from before
        dp = IterableWrapper(range(10))
        train = dp.random_split(
            total_length=10, weights={"train": 0.6, "valid": 0.2, "test": 0.2}, seed=0, target="train"
        )
        results2 = []
        for _ in range(n_epoch):
            res = list(train)
            self.assertEqual(6, len(res))
            results2.append(res)
        self.assertEqual(results2[0], results2[1])
        self.assertEqual(results, results2)

        # Functional Test: `override_seed` works and change split result
        train.override_seed(1)
        seed_1_res = list(train)
        self.assertNotEqual(results2[0], seed_1_res)

        # Functional Test: `override_seed` doesn't impact the current iteration, only the next one
        temp_res = []
        for i, x in enumerate(train):
            temp_res.append(x)
            if i == 3:
                train.override_seed(0)
        self.assertEqual(seed_1_res, temp_res)  # The current iteration should equal seed 1 result
        self.assertEqual(results2[0], list(train))  # The next iteration should equal seed 0 result

        # Functional Test: Raise exception if both children are used at the same time
        dp = IterableWrapper(range(10))
        train, valid = dp.random_split(total_length=10, weights={"train": 0.5, "valid": 0.5}, seed=0)
        it_train = iter(train)
        next(it_train)
        it_valid = iter(valid)  # This resets the DataPipe and invalidates the other iterator
        next(it_valid)
        with self.assertRaisesRegex(RuntimeError, "iterator has been invalidated"):
            next(it_train)
        next(it_valid)  # No error, can keep going


if __name__ == "__main__":
    unittest.main()<|MERGE_RESOLUTION|>--- conflicted
+++ resolved
@@ -21,6 +21,7 @@
 from torchdata.datapipes.iter import (
     BucketBatcher,
     Cycler,
+    ExtractKeys,
     Header,
     IndexAdder,
     InMemoryCacheHolder,
@@ -31,11 +32,7 @@
     MapKeyZipper,
     MaxTokenBucketizer,
     ParagraphAggregator,
-<<<<<<< HEAD
-    ExtractKeys,
-=======
     Repeater,
->>>>>>> a46e53ca
     Rows2Columnar,
     SampleMultiplexer,
     UnZipper,
