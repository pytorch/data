--- conflicted
+++ resolved
@@ -1,93 +1,3 @@
-<<<<<<< HEAD
-import math
-import operator
-import statistics
-from abc import ABC, abstractmethod
-from dataclasses import dataclass, field
-from os import stat
-from typing import (
-    Callable,
-    Sequence,
-    Type,
-    Union,
-    Optional,
-    List,
-    Dict,
-    ClassVar,
-    Callable,
-    Any,
-)
-
-import _torcharrow as ta
-
-# high level stuff -- all types are described here
-from .dtypes import (
-    DType,
-    MetaData,
-    derive_operator,
-    String,
-    string,
-    boolean,
-    Int64,
-    Boolean,
-    int64,
-    List_,
-    Struct,
-    is_numerical,
-    is_string,
-    is_boolean,
-    is_primitive,
-    is_map,
-    is_struct,
-    is_list,
-    infer_dtype,
-    derive_dtype,
-    derive_operator,
-    Field,
-    Schema,
-    Map,
-)
-
-
-def get_velox_type(dtype: DType):
-    if dtype == int64:
-        return ta.INTEGER()
-    elif dtype == string:
-        return ta.VARCHAR()
-    elif dtype == boolean:
-        return ta.BOOLEAN()
-    elif isinstance(dtype, List_):
-        return ta.ARRAY(get_velox_type(dtype.item_dtype))
-    elif isinstance(dtype, Map):
-        return ta.MAP(get_velox_type(dtype.key_dtype), get_velox_type(dtype.item_dtype))
-    else:
-        raise NotImplementedError()
-
-
-@dataclass
-class _Column(ABC):
-    _dtype: DType
-    _data: ta.BaseColumn
-
-    def __len__(self):
-        return len(self._data)
-
-    @property
-    def _validity(self):
-        return self._data.get_validity()
-
-    def __iter__(self):
-        validity = self._validity
-        for i in range(len(self)):
-            if not validity[i]:
-                yield None
-            else:
-                yield self[i]
-
-    @property
-    def _null_count(self):
-        return sum(1 for non_none in self._validity if not non_none)
-=======
 import array as ar
 import copy
 import operator
@@ -208,65 +118,12 @@
     def ndim(self):
         """Column ndim is always 1, Frame ndim is always 2"""
         return 2
->>>>>>> 05a50188
 
     @property
     def size(self):
         """ Number of rows if column; number of rows * number of columns if Frame. """
         return self._length * len(self.columns)
 
-<<<<<<< HEAD
-@dataclass
-class _SimpleColumn(_Column, ABC):
-    def append(self, value):
-        if value is None and self._dtype.nullable:
-            self._data.appendNull()
-        else:
-            self._data.append(value)
-
-    def __getitem__(self, i):
-        if isinstance(i, int):
-            i = i % len(self)
-            if self._validity[i]:
-                return self._data[i]
-            else:
-                return None
-        elif isinstance(i, slice):
-            # TODO generalize this...
-            assert i.start is not None and i.stop is not None
-            # TODO fix this: e.g. by creating a new columns instead
-            # res = _create_column(self._dtype)
-            # for j in range(i.start, i.stop):
-            #     res.append( self.get(j, None))
-            # return res
-            # # but this requires  changes in tests, so skip for now!
-            return [self[j] for j in range(i.start, i.stop)]
-        elif isinstance(i, _BooleanColumn):
-            res = _create_column(self._dtype)
-            for x, m in zip(list(self), list(i)):
-                if m:
-                    res.append(x)
-            return res
-        else:
-            raise NotImplementedError(str(i))
-
-    def extend(self, iterable):
-        if iterable is not None:
-            for i in iterable:
-                self.append(i)
-        else:
-            breakpoint
-
-    def fillna(self, fill_value):
-        assert fill_value is not None
-        res = _create_column(self._dtype)
-        for i in range(len(self)):
-            if self._validity[i]:
-                res.append(self[i])
-            else:
-                res.append(fill_value)
-        return res
-=======
     def _append(self, tup):
         """Append value to the end of the column/frame"""
         if tup is None:
@@ -318,42 +175,10 @@
             return res
         else:
             return copy.copy(self)
->>>>>>> 05a50188
 
     def _raw_lengths(self):
         return AbstractColumn._flatten([c._raw_lengths() for c in self._field_data.values()])
 
-<<<<<<< HEAD
-    def _broadcast(self, operator, const, dtype):
-        assert is_primitive(self._dtype) and is_primitive(dtype)
-        res = _create_column(dtype)
-        for i in range(len(self)):
-            if self._validity[i]:
-                res.append(operator(self._data[i], const))
-            else:
-                res.append(None)
-        return res
-
-    def _pointwise(self, operator, other, dtype):
-        assert is_primitive(self._dtype) and is_primitive(dtype)
-        res = _create_column(dtype)
-        for i in range(len(self)):
-            if self._validity[i] and other._validity[i]:
-                res.append(operator(self._data[i], other._data[i]))
-            else:
-                res.append(None)
-        return res
-
-    def _binary_operator(self, operator, other):
-        if isinstance(other, (int, float, list, set, type(None))):
-            return self._broadcast(
-                derive_operator(operator), other, derive_dtype(self._dtype, operator)
-            )
-        else:
-            return self._pointwise(
-                derive_operator(operator), other, derive_dtype(self._dtype, operator)
-            )
-=======
     # implementing abstract methods ----------------------------------------------
 
     @property
@@ -369,7 +194,6 @@
             d = Column(value)
         else:
             raise TypeError('data must be a column or list')
->>>>>>> 05a50188
 
         if all(len(c) == 0 for c in self._field_data.values()):
             self._length = len(d)
@@ -543,17 +367,6 @@
     def radd(self, other, fill_value=None):
         return self._binary_operator("add", other, fill_value=fill_value, reflect=True)
 
-<<<<<<< HEAD
-
-class _BooleanColumn(_SimpleColumn):
-    def __init__(self, dtype: DType, velox_column: Optional[ta.BaseColumn] = None):
-        super().__init__(dtype, velox_column or ta.Column(ta.BOOLEAN()))
-
-
-class _NumericalColumn(_SimpleColumn):
-    def __init__(self, dtype: DType, velox_column: Optional[ta.BaseColumn] = None):
-        super().__init__(dtype, velox_column or ta.Column(ta.INTEGER()))
-=======
     def __add__(self, other):
         return self._binary_operator("add", other)
 
@@ -595,26 +408,10 @@
 
     def __rfloordiv__(self, other):
         return self._binary_operator("floordiv", other, reflect=True)
->>>>>>> 05a50188
 
     def truediv(self, other, fill_value=None):
         return self._binary_operator("truediv", other, fill_value=fill_value,)
 
-<<<<<<< HEAD
-    def sum(self):
-        if self._null_count == 0:
-            return sum(self._data)
-        else:
-            return sum(self._data[i] for i in range(len(self)) if self._validity[i])
-
-    def mean(self):
-        if self._null_count == 0:
-            return statistics.mean(self._data)
-        else:
-            return statistics.mean(
-                self._data[i] for i in range(len(self)) if self._validity[i]
-            )
-=======
     def rtruediv(self, other, fill_value=None):
         return self._binary_operator("truediv", other, fill_value=fill_value, reflect=True)
 
@@ -633,77 +430,10 @@
 
     def mod(self, other, fill_value=None):
         return self._binary_operator("mod", other, fill_value=fill_value)
->>>>>>> 05a50188
 
     def rmod(self, other, fill_value=None):
         return self._binary_operator("mod", other, fill_value=fill_value, reflect=True)
 
-<<<<<<< HEAD
-class _StringColumn(_SimpleColumn):
-    def __init__(self, dtype: DType, velox_column: Optional[ta.BaseColumn] = None):
-        super().__init__(dtype, velox_column or ta.Column(ta.VARCHAR()))
-
-
-# -----------------------------------------------------------------------------
-# List
-
-
-@dataclass
-class Offsets:
-    _data: ta.ArrayColumn
-
-    def __getitem__(self, index):
-        if index < len(self._data):
-            return self._data.offset_at(index)
-        elif index == len(self._data):
-            return self._data.get_elements_size()
-        else:
-            raise ValueError(f"Index {index} is out of range")
-
-    def __len__(self):
-        return len(self._data) + 1
-
-
-class _ListColumn(_Column):
-    def __init__(self, dtype, velox_column: Optional[ta.BaseColumn] = None):
-        super().__init__(dtype, velox_column or ta.Column(get_velox_type(dtype)))
-        self._offsets = Offsets(self._data)
-
-    def append(self, values):
-        if values is None:
-            self._data.appendNull()
-        else:
-            new_element_column = _create_column(self._dtype.item_dtype)
-            new_element_column.extend(values)
-            self._data.append(new_element_column._data)
-
-    def __getitem__(self, i) -> List[Any]:
-        if isinstance(i, int):
-            i = i % len(self)
-            if self._validity[i]:
-                return list(_create_column(self._dtype.item_dtype, self._data[i]))
-            else:
-                return None
-        else:
-            raise NotImplementedError()
-
-    def extend(self, iterable):
-        if iterable is not None:
-            for i in iterable:
-                self.append(i)
-        else:
-            breakpoint()
-
-    # # list_ops-----------------------------------------------------------------
-
-    # def count(self, x):
-    #     "total number of occurrences of x in s"
-    #     res = _NumericalColumn(Int64(self._dtype.nullable))
-    #     for i in self.iter():
-    #         res.append(i._count(x))
-    #     return res
-
-=======
     def __mod__(self, other):
         return self._binary_operator("mod", other)
 
@@ -783,7 +513,6 @@
     # arithmetic
     def __neg__(self):
         return self._unary_operator(operator.neg)
->>>>>>> 05a50188
 
     def __pos__(self):
         return self._unary_operator(operator.pos)
@@ -804,144 +533,6 @@
             return res
         raise NotImplementedError('Dataframe row is not allowed to have nulls')
 
-<<<<<<< HEAD
-
-class _MapColumn(_Column):
-    def __init__(self, dtype, velox_column: Optional[ta.BaseColumn] = None):
-        super().__init__(dtype, velox_column or ta.Column(get_velox_type(dtype)))
-
-    def append(self, value: Dict[Any, Any]):
-        if value is None:
-            raise NotImplementedError()
-        else:
-            new_key = _create_column(self._dtype.key_dtype)
-            new_value = _create_column(self._dtype.item_dtype)
-            for k, v in value.items():
-                new_key.append(k)
-                new_value.append(v)
-            self._data.append(new_key._data, new_value._data)
-
-    def __getitem__(self, i) -> Dict[Any, Any]:
-        if isinstance(i, int):
-            i = i % len(self)
-            if self._validity[i]:
-                items = self._data[i]
-                return {
-                    k: v
-                    for k, v in zip(
-                        _create_column(self._dtype.key_dtype, items.keys()),
-                        _create_column(self._dtype.item_dtype, items.values()),
-                    )
-                }
-            else:
-                return None
-        else:
-            raise NotImplementedError()
-
-
-# ops on maps --------------------------------------------------------------
-#  'get',
-#  'items',
-#  'keys',
-#  'pop',
-#  'popitem',
-#  'setdefault',
-#  'update',
-#  'values'
-
-# -----------------------------------------------------------------------------
-# Column and Dataframe factories.
-# -- note that Dataframe is in qutessence an alias for a _StructColumn
-
-# public factory API
-
-
-def DataFrame(
-    initializer: Union[Dict, DType, None] = None, dtype: Optional[DType] = None
-) -> _Column:
-    if initializer is None and dtype is None:
-        return _StructColumn(Schema([]), {})
-
-    if isinstance(initializer, DType):
-        assert dtype is None
-        dtype = initializer
-        initializer = None
-
-    if dtype is not None:
-        col = _create_column(dtype)
-        if initializer is not None:
-            for i in initializer:
-                col.append(i)
-        return col
-    else:
-        if isinstance(initializer, dict):
-            cols = {}
-            fields = []
-            for k, vs in initializer.items():
-                cols[k] = Column(vs)
-                fields.append(Field(k, cols[k]._dtype))
-            return _StructColumn(Schema(fields), cols)
-        else:
-            raise ValueError("cannot infer type of initializer")
-
-
-def Column(
-    initializer: Union[Dict, List, DType, None] = None, dtype: Optional[DType] = None
-) -> _Column:
-    if isinstance(initializer, DType):
-        assert dtype is None
-        dtype = initializer
-        initializer = None
-
-    if dtype is not None:
-        col = _create_column(dtype)
-        if initializer is not None:
-            for i in initializer:
-                col.append(i)
-        return col
-    elif isinstance(initializer, dict):
-        cols = {}
-        fields = []
-        for k, vs in initializer.items():
-            cols[k] = Column(vs)
-            fields.append(Field(k, cols[k]._dtype))
-        return _StructColumn(Struct(fields), cols)
-    elif isinstance(initializer, list):
-        dtype = infer_dtype(initializer[0:5])
-        if dtype is None:
-            raise ValueError("cannot infer type of initializer")
-        col = _create_column(dtype)
-        for i in initializer:
-            col.append(i)
-        return col
-    else:
-        raise ValueError("cannot infer type of initializer")
-
-
-# private factory method
-def _create_column(
-    dtype: Optional[DType] = None, velox_column: Optional[ta.BaseColumn] = None
-):
-    # if dtype is None:
-    #     return _StructColumn(Struct([]))
-    if is_numerical(dtype):
-        return _NumericalColumn(dtype, velox_column)
-    elif is_boolean(dtype):
-        return _BooleanColumn(dtype, velox_column)
-    elif is_string(dtype):
-        return _StringColumn(dtype, velox_column)
-    elif is_list(dtype):
-        return _ListColumn(dtype, velox_column)
-    elif is_map(dtype):
-        return _MapColumn(dtype, velox_column)
-    else:
-        raise NotImplementedError(f"{dtype}")
-    # if is_struct(dtype):
-    #     return _StructColumn(
-    #         dtype, {f.name: _create_column(f.dtype) for f in dtype.fields}
-    #     )
-    # raise AssertionError(f"unexpected case: {dtype}")
-=======
     def _unary_operator(self, operator):
         res = DataFrame()
         if self._null_count == 0:
@@ -1437,5 +1028,4 @@
 #         """
 #         Get the columns.
 #         This is index for Series, columns for DataFrame.
-#         """"
->>>>>>> 05a50188
+#         """"