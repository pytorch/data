#!/usr/bin/env python
# Copyright (c) Meta Platforms, Inc. and affiliates.
# All rights reserved.
#
# This source code is licensed under the BSD-style license found in the
# LICENSE file in the root directory of this source tree.

import distutils.command.clean
import os
import shutil
import subprocess
import sys

from pathlib import Path

from setuptools import find_packages, setup

from tools.setup_helpers.extension import CMakeBuild, get_ext_modules

ROOT_DIR = Path(__file__).parent.resolve()


################################################################################
# Parameters parsed from environment
################################################################################
RUN_BUILD_DEP = True
for _, arg in enumerate(sys.argv):
    if arg in ["clean", "egg_info", "sdist"]:
        RUN_BUILD_DEP = False


def _get_submodule_folders():
    git_modules_path = ROOT_DIR / ".gitmodules"
    if not os.path.exists(git_modules_path):
        return []
    with open(git_modules_path) as f:
        return [
            os.path.join(ROOT_DIR, line.split("=", 1)[1].strip())
            for line in f.readlines()
            if line.strip().startswith("path")
        ]


def _check_submodules():
    def check_for_files(folder, files):
        if not any(os.path.exists(os.path.join(folder, f)) for f in files):
            print("Could not find any of {} in {}".format(", ".join(files), folder))
            print("Did you run 'git submodule update --init --recursive --jobs 0'?")
            sys.exit(1)

    def not_exists_or_empty(folder):
        return not os.path.exists(folder) or (os.path.isdir(folder) and len(os.listdir(folder)) == 0)

    if bool(os.getenv("USE_SYSTEM_LIBS", False)):
        return
    folders = _get_submodule_folders()
    # If none of the submodule folders exists, try to initialize them
    if all(not_exists_or_empty(folder) for folder in folders):
        try:
            import time

            print(" --- Trying to initialize submodules")
            start = time.time()
            subprocess.check_call(["git", "submodule", "update", "--init", "--recursive"], cwd=ROOT_DIR)
            end = time.time()
            print(f" --- Submodule initialization took {end - start:.2f} sec")
        except Exception:
            print(" --- Submodule initalization failed")
            print("Please run:\n\tgit submodule update --init --recursive --jobs 0")
            sys.exit(1)
    for folder in folders:
        check_for_files(folder, ["CMakeLists.txt", "Makefile", "setup.py", "LICENSE", "LICENSE.md", "LICENSE.txt"])


def _get_version():
    with open(os.path.join(ROOT_DIR, "version.txt")) as f:
        version = f.readline().strip()

    sha = "Unknown"
    try:
        sha = subprocess.check_output(["git", "rev-parse", "HEAD"], cwd=str(ROOT_DIR)).decode("ascii").strip()
    except Exception:
        pass

    os_build_version = os.getenv("BUILD_VERSION")
    if os_build_version:
        version = os_build_version
    elif sha != "Unknown":
        version += "+" + sha[:7]

    return version, sha


def _export_version(version, sha):
    version_path = ROOT_DIR / "torchdata" / "version.py"
    with open(version_path, "w") as f:
        f.write(f"__version__ = '{version}'\n")
        f.write(f"git_version = {repr(sha)}\n")


def _get_requirements():
    req_list = []
    with Path("requirements.txt").open("r") as f:
        for line in f:
            req = line.strip()
            if len(req) == 0 or req.startswith("#"):
                continue
            req_list.append(req)
    return req_list


# Use new version of torch on main branch
pytorch_package_dep = "torch>1.11.0"
if os.getenv("PYTORCH_VERSION"):
    pytorch_package_dep = pytorch_package_dep.split(">")[0]
    pytorch_package_dep += "==" + os.getenv("PYTORCH_VERSION")


<<<<<<< HEAD
requirements = [
    "urllib3 >= 1.25",
    "requests",
    pytorch_package_dep,
    "portalocker >= 2.0.0",
]
=======
requirements = _get_requirements()
requirements.append(pytorch_package_dep)
>>>>>>> 58cc5d0f


class clean(distutils.command.clean.clean):
    def run(self):
        # Run default behavior first
        distutils.command.clean.clean.run(self)

        # Remove torchdata extension
        def remove_extension(pattern):
            for path in (ROOT_DIR / "torchdata").glob(pattern):
                print(f"removing extension '{path}'")
                path.unlink()

        for ext in ["so", "dylib", "pyd"]:
            remove_extension("**/*." + ext)

        # Remove build directory
        build_dirs = [
            ROOT_DIR / "build",
        ]
        for path in build_dirs:
            if path.exists():
                print(f"removing '{path}' (and everything under it)")
                shutil.rmtree(str(path), ignore_errors=True)


if __name__ == "__main__":
    VERSION, SHA = _get_version()
    _export_version(VERSION, SHA)

    print("-- Building version " + VERSION)

    if RUN_BUILD_DEP:
        from tools.gen_pyi import gen_pyi

        _check_submodules()
        gen_pyi()

    setup(
        # Metadata
        name="torchdata",
        version=VERSION,
        description="Composable data loading modules for PyTorch",
        url="https://github.com/pytorch/data",
        author="PyTorch Team",
        author_email="packages@pytorch.org",
        license="BSD",
        install_requires=requirements,
        python_requires=">=3.7",
        classifiers=[
            "Intended Audience :: Developers",
            "Intended Audience :: Science/Research",
            "License :: OSI Approved :: BSD License",
            "Operating System :: MacOS :: MacOS X",
            "Operating System :: Microsoft :: Windows",
            "Programming Language :: Python :: 3.7",
            "Programming Language :: Python :: 3.8",
            "Programming Language :: Python :: 3.9",
            "Programming Language :: Python :: 3.10",
            "Programming Language :: Python :: Implementation :: CPython",
            "Topic :: Scientific/Engineering :: Artificial Intelligence",
        ],
        package_data={
            "torchdata": [
                "datapipes/iter/*.pyi",
                "datapipes/map/*.pyi",
            ],
        },
        # Package Info
        packages=find_packages(exclude=["test*", "examples*", "tools*", "torchdata.csrc*", "build*"]),
        zip_safe=False,
        # C++ Extension Modules
        ext_modules=get_ext_modules(),
        cmdclass={
            "build_ext": CMakeBuild,
            "clean": clean,
        },
    )<|MERGE_RESOLUTION|>--- conflicted
+++ resolved
@@ -116,17 +116,8 @@
     pytorch_package_dep += "==" + os.getenv("PYTORCH_VERSION")
 
 
-<<<<<<< HEAD
-requirements = [
-    "urllib3 >= 1.25",
-    "requests",
-    pytorch_package_dep,
-    "portalocker >= 2.0.0",
-]
-=======
 requirements = _get_requirements()
 requirements.append(pytorch_package_dep)
->>>>>>> 58cc5d0f
 
 
 class clean(distutils.command.clean.clean):
