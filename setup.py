#!/usr/bin/env python
# Copyright (c) Facebook, Inc. and its affiliates.
<<<<<<< HEAD
import argparse
import distutils.command.clean
=======
>>>>>>> 4cd744f4
import os
import shutil
import subprocess

from pathlib import Path

from setuptools import find_packages, setup
from tools import setup_helpers
from torchdata.datapipes.gen_pyi import gen_pyi


ROOT_DIR = Path(__file__).parent.resolve()


def _get_version():
    with open(os.path.join(ROOT_DIR, "version.txt")) as f:
        version = f.readline().strip()

    sha = "Unknown"
    try:
        sha = subprocess.check_output(["git", "rev-parse", "HEAD"], cwd=str(ROOT_DIR)).decode("ascii").strip()
    except Exception:
        pass

    os_build_version = os.getenv("BUILD_VERSION")
    if os_build_version:
        version = os_build_version
    elif sha != "Unknown":
        version += "+" + sha[:7]

    return version, sha


def _export_version(version, sha):
    version_path = ROOT_DIR / "torchdata" / "version.py"
    with open(version_path, "w") as f:
        f.write(f"__version__ = '{version}'\n")
        f.write(f"git_version = {repr(sha)}\n")


<<<<<<< HEAD
def get_parser():
    parser = argparse.ArgumentParser(description="TorchData setup")
    group = parser.add_mutually_exclusive_group()
    group.add_argument(
        "--nightly",
        action="store_true",
        help="Nightly Release",
    )
    group.add_argument(
        "--release",
        action="store_true",
        help="Official/RC Release",
    )
    return parser


class clean(distutils.command.clean.clean):
    def run(self):
        # Run default behavior first
        distutils.command.clean.clean.run(self)

        # Remove torchdata extension
        for path in (ROOT_DIR / "torchdata").glob("**/*.so"):
            print(f"removing '{path}'")
            path.unlink()
        # Remove build directory
        build_dirs = [
            ROOT_DIR / "build",
        ]
        for path in build_dirs:
            if path.exists():
                print(f"removing '{path}' (and everything under it)")
                shutil.rmtree(str(path), ignore_errors=True)


=======
>>>>>>> 4cd744f4
# Use new version of torch on main branch
pytorch_package_dep = "torch>1.11.0"
if os.getenv("PYTORCH_VERSION"):
    pytorch_package_dep = pytorch_package_dep.split(">")[0]
    pytorch_package_dep += "==" + os.getenv("PYTORCH_VERSION")


requirements = [
    "urllib3 >= 1.25",
    "requests",
    pytorch_package_dep,
]


if __name__ == "__main__":
    VERSION, SHA = _get_version()
    _export_version(VERSION, SHA)

    print("-- Building version " + VERSION)

    setup(
        # Metadata
        name="torchdata",
        version=VERSION,
        description="Composable data loading modules for PyTorch",
        url="https://github.com/pytorch/data",
        author="PyTorch Team",
        author_email="packages@pytorch.org",
        license="BSD",
        install_requires=requirements,
        python_requires=">=3.7",
        classifiers=[
            "Intended Audience :: Developers",
            "Intended Audience :: Science/Research",
            "License :: OSI Approved :: BSD License",
            "Operating System :: MacOS :: MacOS X",
            "Operating System :: Microsoft :: Windows",
            "Programming Language :: Python :: 3.7",
            "Programming Language :: Python :: 3.8",
            "Programming Language :: Python :: 3.9",
            "Programming Language :: Python :: 3.10",
            "Programming Language :: Python :: Implementation :: CPython",
            "Topic :: Scientific/Engineering :: Artificial Intelligence",
        ],
        # Package Info
        packages=find_packages(exclude=["test*", "examples*"]),
        zip_safe=False,
        # C++ Extension Modules
        ext_modules=setup_helpers.get_ext_modules(),
        cmdclass={
            "build_ext": setup_helpers.CMakeBuild,
            "clean": clean,
        },
    )
    gen_pyi()<|MERGE_RESOLUTION|>--- conflicted
+++ resolved
@@ -1,10 +1,6 @@
 #!/usr/bin/env python
 # Copyright (c) Facebook, Inc. and its affiliates.
-<<<<<<< HEAD
-import argparse
 import distutils.command.clean
-=======
->>>>>>> 4cd744f4
 import os
 import shutil
 import subprocess
@@ -45,23 +41,6 @@
         f.write(f"git_version = {repr(sha)}\n")
 
 
-<<<<<<< HEAD
-def get_parser():
-    parser = argparse.ArgumentParser(description="TorchData setup")
-    group = parser.add_mutually_exclusive_group()
-    group.add_argument(
-        "--nightly",
-        action="store_true",
-        help="Nightly Release",
-    )
-    group.add_argument(
-        "--release",
-        action="store_true",
-        help="Official/RC Release",
-    )
-    return parser
-
-
 class clean(distutils.command.clean.clean):
     def run(self):
         # Run default behavior first
@@ -81,8 +60,6 @@
                 shutil.rmtree(str(path), ignore_errors=True)
 
 
-=======
->>>>>>> 4cd744f4
 # Use new version of torch on main branch
 pytorch_package_dep = "torch>1.11.0"
 if os.getenv("PYTORCH_VERSION"):
