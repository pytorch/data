--- conflicted
+++ resolved
@@ -43,14 +43,9 @@
 
     SNAPSHOT_INIT_VERSION = -1
 
-<<<<<<< HEAD
-    def __init__(self, max_size: Optional[int] = None) -> None:
-        self._deque: deque = deque(maxlen=max_size)
-=======
     def __init__(self) -> None:
         self._q: queue.Queue = queue.Queue()
         self._lock = threading.Lock()
->>>>>>> b3ab6454
         self._max_version: int = -1000
 
     def append(self, snapshot: Any, version: int) -> None:
