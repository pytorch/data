# Copyright (c) Meta Platforms, Inc. and affiliates.
# All rights reserved.
#
# This source code is licensed under the BSD-style license found in the
# LICENSE file in the root directory of this source tree.

import queue
import threading
from typing import Any, Callable, Dict, Iterator, List, Literal, Optional, Protocol, TypeVar, Union

import torch.multiprocessing as mp
from torchdata.nodes.base_node import BaseNode, T
from torchdata.nodes.exception_wrapper import ExceptionWrapper, StartupExceptionWrapper
from torchdata.nodes.snapshot_store import DequeSnapshotStore, SnapshotStore

from ._apply_udf import _apply_udf

from ._populate_queue import _populate_queue

from .constants import QUEUE_TIMEOUT


# We define this protocol for type checking
class _MultiprocessContext(Protocol):
    def Process(self, *args, **kwargs):
        ...

    def Event(self, *args, **kwargs):
        ...

    def Queue(self, *args, **kwargs):
        ...


X = TypeVar("X")


class Mapper(BaseNode[T]):
    SOURCE_KEY = "source"

    def __init__(
        self,
        source: BaseNode[X],
        map_fn: Callable[[X], T],
    ):
        super().__init__()
        self.source = source
        self.map_fn = map_fn
        self._it = None

    def reset(self, initial_state: Optional[Dict[str, Any]] = None):
        super().reset(initial_state)
        if initial_state is not None:
            self.source.reset(initial_state[self.SOURCE_KEY])
        else:
            self.source.reset()

<<<<<<< HEAD
        self._it = iter(self.source)

    def next(self):
        return self.map_fn(next(self._it))
=======
    def next(self):
        return self.map_fn(next(self.source))
>>>>>>> db038843

    def get_state(self) -> Dict[str, Any]:
        return {self.SOURCE_KEY: self.source.state_dict()}


def _sort_worker(in_q: Union[queue.Queue, mp.Queue], out_q: queue.Queue, stop_event: threading.Event):
    buffer: Dict[int, Any] = {}
    cur_idx = 0
    while not stop_event.is_set():
        try:
            item, idx = in_q.get(block=True, timeout=QUEUE_TIMEOUT)
        except queue.Empty:
            continue
        if idx == cur_idx:
            out_q.put((item, cur_idx), block=False)
            cur_idx += 1
        else:
            if idx in buffer:
                # This is the easiest way to create an exception wrapper
                try:
                    raise ValueError(f"Duplicate index {idx=}, {buffer.keys()=}, {item=}")
                except Exception:
                    item = ExceptionWrapper(where="in _sort_worker")
                out_q.put((item, idx), block=False)
                break
            buffer[idx] = item
        while cur_idx in buffer:
            out_q.put((buffer.pop(cur_idx), cur_idx), block=False)
            cur_idx += 1


class _ParallelMapperIter(Iterator[T]):
    """_ParallelMapperIter will start at least two threads, one running
    _populate_queue, and one for _apply_udf. If in_order == True, a
    third thread will be started to read from _apply_udf's result q
    and block the output_q until the appropriate in_order element is available,
    buffering outputs as needed.

    A BoundedSemaphore with initial value max_concurrent will limit the number
    of items in flight, and in all of the queues.
    """

    def __init__(
        self,
        source: BaseNode[X],
        map_fn: Callable[[X], T],
        num_workers: int,
        in_order: bool,
        method: Literal["thread", "process"],
        mp_context: _MultiprocessContext,
        max_concurrent: Optional[int],
        snapshot_frequency: int,
        initial_state: Optional[Dict[str, Any]],
    ):
        self.source = source
        self.map_fn = map_fn
        self.num_workers = num_workers
        self.in_order = in_order
        self.method = method
        self.mp_context = mp_context
        self.snapshot_frequency = snapshot_frequency

        self._in_q: Union[queue.Queue, mp.Queue] = queue.Queue() if method == "thread" else mp_context.Queue()
        self._intermed_q: Union[queue.Queue, mp.Queue] = queue.Queue() if method == "thread" else mp_context.Queue()
        self._max_tasks = 2 * self.num_workers if max_concurrent is None else max_concurrent
        self._sem = threading.BoundedSemaphore(value=self._max_tasks)

        self._done = False

        self._stop = threading.Event()
        self._mp_stop = mp_context.Event()

        self._steps_since_snapshot = 0
        fast_forward = 0
        if initial_state is not None:
            self._snapshot = initial_state["snapshot"]
            fast_forward = initial_state["steps_since_snapshot"]
            self.source.reset(self._snapshot)
        else:
            self._snapshot = None
            self.source.reset()
        self._snapshot_store = DequeSnapshotStore()

        self._read_thread = threading.Thread(
            target=_populate_queue,
            args=(
                self.source,
                self._in_q,
                self._snapshot_store,
                self.snapshot_frequency,
                self._sem,
                self._stop,
            ),
            daemon=True,
        )
        self._workers: List[Union[threading.Thread, mp.Process]] = []
        for worker_id in range(self.num_workers):
            args = (
                worker_id,
                self._in_q,
                self._intermed_q,
                self.map_fn,
                self._stop if self.method == "thread" else self._mp_stop,
            )
            self._workers.append(
                threading.Thread(target=_apply_udf, args=args, daemon=True)
                if self.method == "thread"
                else mp_context.Process(target=_apply_udf, args=args, daemon=True)
            )
        self._sort_q: queue.Queue = queue.Queue()
        self._sort_thread = threading.Thread(
            target=_sort_worker,
            args=(self._intermed_q, self._sort_q, self._stop),
            daemon=True,
        )

        self._out_q = self._intermed_q
        if self.in_order:
            self._out_q = self._sort_q

        self._read_thread.start()
        for t in self._workers:
            t.start()
        if self.in_order:
            self._sort_thread.start()

        for i in range(fast_forward):
            try:
                next(self)
            except StopIteration:
                raise ValueError(
                    f"Tried to fast-forward {fast_forward} items during init but "
                    f"hit StopIteration after {i} items, this is likely a bug or malformed state_dict"
                )

    def __iter__(self) -> Iterator[T]:
        return self

    def __next__(self) -> T:
        while True:
            if self._stop.is_set():
                raise StopIteration()
            elif self._done and self._sem._value == self._max_tasks:
                # Don't stop if we still have items in the queue
                self._stop.set()
                self._mp_stop.set()
                raise StopIteration()
            try:
                item, idx = self._out_q.get(block=True, timeout=QUEUE_TIMEOUT)
            except queue.Empty:
                continue

            if isinstance(item, StopIteration):
                self._done = True
                self._sem.release()
                # Make sure queues are flushed before returning early
                continue
            elif isinstance(item, ExceptionWrapper):
                if not isinstance(item, StartupExceptionWrapper):
                    self._sem.release()
                item.reraise()

            self._steps_since_snapshot += 1
            self._sem.release()
            self._maybe_update_snapshot(idx)
            return item

    def get_state(self) -> Dict[str, Any]:
        return {
            "snapshot": self._snapshot,
            "steps_since_snapshot": self._steps_since_snapshot,
        }

    def _maybe_update_snapshot(self, idx: int):
        if (snapshot := self._snapshot_store.pop_version(idx)) is not None:
            self._snapshot = snapshot
            self._steps_since_snapshot = 0

    def __del__(self):
        self._shutdown()

    def _shutdown(self):
        self._stop.set()
        self._mp_stop.set()
        if self._read_thread.is_alive():
            self._read_thread.join(timeout=QUEUE_TIMEOUT * 5)
        if self._sort_thread.is_alive():
            self._sort_thread.join(timeout=QUEUE_TIMEOUT * 5)
        for t in self._workers:
            if t.is_alive():
                t.join(timeout=QUEUE_TIMEOUT * 5)


class ParallelMapper(BaseNode[T]):
    """ParallelMapper executes map_fn in parallel either in num_workers threads or
    processes. For processes, multiprocessing_context can be spawn, forkserver, fork,
    or None (chooses OS default). At most max_concurrent items will be either processed
    or in the iterator's output queue, to limit CPU and Memory utilization. If None
    (default) the value will be 2 * num_workers.

    At most one iter() is created from source, and at most one thread will call
    next() on it at once.

    If in_order is true, the iterator will return items in the order from which they arrive
    from source's iterator, potentially blocking even if other items are available.
    """

    def __init__(
        self,
        source: BaseNode[X],
        map_fn: Callable[[X], T],
        num_workers: int,
        in_order: bool = True,
        method: Literal["thread", "process"] = "thread",
        multiprocessing_context: Optional[str] = None,
        max_concurrent: Optional[int] = None,
        snapshot_frequency: int = 1,
    ):
        super().__init__()
        assert method in ["thread", "process"]
        self.source = source
        self.map_fn = map_fn
        self.num_workers = num_workers
        self.in_order = in_order
        self.method = method
        self.multiprocessing_context = multiprocessing_context
        self._mp_context: Any = mp
        if self.method == "process" and self.multiprocessing_context is not None:
            self._mp_context = mp.get_context(self.multiprocessing_context)

        if max_concurrent is not None:
            if not isinstance(max_concurrent, int) and max_concurrent > num_workers:
                raise ValueError(f"{max_concurrent=} should be >= {num_workers=}!")
        self.max_concurrent = max_concurrent
        self.snapshot_frequency = snapshot_frequency
        self._it: Optional[_ParallelMapperIter[T]] = None

    def reset(self, initial_state: Optional[Dict[str, Any]] = None):
        super().reset(initial_state)
        if self._it is not None:
            self._it._shutdown()
            del self._it
        self._it = _ParallelMapperIter(
            source=self.source,
            map_fn=self.map_fn,
            num_workers=self.num_workers,
            in_order=self.in_order,
            method=self.method,
            mp_context=self._mp_context,
            max_concurrent=self.max_concurrent,
            snapshot_frequency=self.snapshot_frequency,
            initial_state=initial_state,
        )

    def next(self):
<<<<<<< HEAD
        return next(self._it)

    def get_state(self) -> Dict[str, Any]:
        return self._it.get_state()
=======
        return next(self._it)  # type: ignore[arg-type, union-attr]

    def get_state(self) -> Dict[str, Any]:
        return self._it.get_state()  # type: ignore[union-attr]
>>>>>>> db038843


_WorkerType = Callable[
    [
        BaseNode,
        queue.Queue,
        SnapshotStore,
        int,
        threading.BoundedSemaphore,
        threading.Event,
    ],
    None,
]


class _SingleThreadedMapper(Iterator[T]):
    """Utility Iterator for performing mapping with a single thread.
    Because only a single thread is used, we don't need an input queue to guard
    against multiple threads reading from the same iterator. This is used for
    Prefetcher and PinMemory.

    A thread is started on __init__ and stopped on __del__/_shutdown.
    The thread runs _populate_queue, which acquires a BoundedSemaphore with initial value
    of `prefetch_factor`.

    When next() is called on this iterator, it will block until an item is available on _q.
    Next will perform the following depending on what is pulled from the q:
    - StopIteration: raise StopIteration. Any subsequent next() calls will also raise StopIteration
    - ExceptionWrapper: call reraise() on the exception wraper
    - any other item: return the item

    A Bounded semaphore is used to limit concurrency and memory utilization.
    If N items have been pulled from the source, and M items have been yielded by this iterator,
    we maintain the invariant that semaphore.value + (N - M) == prefetch_factor (modulo
    non-atomicness of operations).

    _populate_queue calls semaphore.acquire. When we pull an item from the queue, we
    call semaphore.release (unless it's a StartupExceptionWrapper, because _populate_queue
    does not acquire sempahores in this case). All outstanding items are either being
    processed in _populate_queue, in the _q, or about to be returned by an in-flight next() call.
    """

    def __init__(
        self,
        source: BaseNode[T],
        prefetch_factor: int,
        worker: _WorkerType,
        snapshot_frequency: int,
        initial_state: Optional[Dict[str, Any]],
    ):
        self.source = source
        self.prefetch_factor = prefetch_factor
        self.worker = worker
        self.snapshot_frequency = snapshot_frequency

        self._q: queue.Queue = queue.Queue()
        self._sem = threading.BoundedSemaphore(value=prefetch_factor)
        self._stop_event = threading.Event()

        self._steps_since_snapshot = 0
        self._fast_forward = 0
        if initial_state is not None:
            self._snapshot = initial_state["snapshot"]
            self._fast_forward = initial_state["steps_since_snapshot"]
            self.source.reset(self._snapshot)
        else:
            self._snapshot = None
            self.source.reset()
        self._snapshot_store = DequeSnapshotStore()
        self._thread = threading.Thread(
            target=self.worker,
            args=(
                self.source,
                self._q,
                self._snapshot_store,
                self.snapshot_frequency,
                self._sem,
                self._stop_event,
            ),
            daemon=True,
        )
        self._thread.start()
        for i in range(self._fast_forward):
            try:
                next(self)
            except StopIteration:
                raise ValueError(
                    f"Tried to fast-forward {self._fast_forward} items during init but "
                    f"hit StopIteration after {i} items, this is likely a bug or malformed state_dict"
                )
        self._fast_forward = 0

    def __iter__(self) -> Iterator[T]:
        return self

    def __next__(self) -> T:
        while True:
            if self._stop_event.is_set():
                raise StopIteration()
            try:
                item, idx = self._q.get(block=True, timeout=QUEUE_TIMEOUT)
            except queue.Empty:
                continue

            if isinstance(item, StopIteration):
                self._sem.release()
                self._stop_event.set()
                raise item
            elif isinstance(item, ExceptionWrapper):
                if not isinstance(item, StartupExceptionWrapper):
                    # We don't need to release for startup exceptions
                    self._sem.release()
                self._stop_event.set()
                item.reraise()
            else:
                self._sem.release()
                self._steps_since_snapshot += 1
                self._maybe_update_snapshot(idx)
                return item

    def get_state(self) -> Dict[str, Any]:
        return {
            "snapshot": self._snapshot,
            "steps_since_snapshot": self._steps_since_snapshot,
        }

    def _maybe_update_snapshot(self, idx: int):
        if (snapshot := self._snapshot_store.pop_version(idx)) is not None:
            self._snapshot = snapshot
            self._steps_since_snapshot = 0

    def __del__(self):
        self._shutdown()

    def _shutdown(self):
        self._stop_event.set()
        if self._thread.is_alive():
            self._thread.join(timeout=QUEUE_TIMEOUT * 5)<|MERGE_RESOLUTION|>--- conflicted
+++ resolved
@@ -55,15 +55,8 @@
         else:
             self.source.reset()
 
-<<<<<<< HEAD
-        self._it = iter(self.source)
-
-    def next(self):
-        return self.map_fn(next(self._it))
-=======
     def next(self):
         return self.map_fn(next(self.source))
->>>>>>> db038843
 
     def get_state(self) -> Dict[str, Any]:
         return {self.SOURCE_KEY: self.source.state_dict()}
@@ -319,17 +312,10 @@
         )
 
     def next(self):
-<<<<<<< HEAD
-        return next(self._it)
-
-    def get_state(self) -> Dict[str, Any]:
-        return self._it.get_state()
-=======
         return next(self._it)  # type: ignore[arg-type, union-attr]
 
     def get_state(self) -> Dict[str, Any]:
         return self._it.get_state()  # type: ignore[union-attr]
->>>>>>> db038843
 
 
 _WorkerType = Callable[
