--- conflicted
+++ resolved
@@ -83,29 +83,20 @@
         replacement: bool = False,
         num_samples: Optional[int] = None,
         generator=None,
-<<<<<<< HEAD
-    ):
-=======
     ) -> None:
         self.data_source = data_source
         self.replacement = replacement
         self._num_samples = num_samples
->>>>>>> f15fd3a2
         if generator is None:
-            # Prevoiusly the random seed was fixed as 1. We then changed it system generated seed to ensure deterministic randomness.
+            # Prevoiusly the random seed was fixed as 1. We then changed it to system generated seed to ensure deterministic randomness.
             seed = int(torch.empty((), dtype=torch.int64).random_().item())
             generator = torch.Generator()
-<<<<<<< HEAD
             generator.manual_seed(seed)
-        super().__init__(data_source, replacement, num_samples, generator)
-=======
-            generator.manual_seed(1)
         self.generator = generator
         if not isinstance(self.replacement, bool):
             raise TypeError(f"replacement should be a boolean value, but got replacement={self.replacement}")
         if not isinstance(self.num_samples, int) or self.num_samples <= 0:
             raise ValueError(f"num_samples should be a positive integer value, but got num_samples={self.num_samples}")
->>>>>>> f15fd3a2
 
     @property
     def num_samples(self) -> int:
