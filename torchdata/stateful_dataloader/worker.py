# Copyright (c) Meta Platforms, Inc. and affiliates.
# All rights reserved.
#
# This source code is licensed under the BSD-style license found in the
# LICENSE file in the root directory of this source tree.

r""""Contains definitions of the methods used by the _BaseDataLoaderIter workers.

These **needs** to be in global scope since Py2 doesn't support serializing
static methods.
"""

import queue
import random
from dataclasses import dataclass
from typing import Any, Dict, TypeVar, Union

import torch

from torch._utils import ExceptionWrapper
from torch.utils.data._utils import HAS_NUMPY, MP_STATUS_CHECK_INTERVAL, signal_handling

from torch.utils.data._utils.worker import (
    _generate_state,
    _IterableDatasetStopIteration,
    _ResumeIteration,
    ManagerWatchdog,
    WorkerInfo,
)

from .stateful import Stateful


T = TypeVar("T")


def try_to_serialize(obj: Any) -> Union[dict, None]:
    if isinstance(obj, Stateful):
        obj_state = obj.state_dict()
    else:
        obj_state = None

    return obj_state


def try_to_deserialize(obj: T, state_dict: dict) -> T:
    if isinstance(obj, Stateful):
        obj.load_state_dict(state_dict)
        return obj  # type: ignore[return-value]
    return obj


@dataclass(frozen=True)
class _AckStartup:
    """Dummy class used to ack startup and return state at time 0"""

    worker_id: int
    initial_state: Dict[str, Any]


_WORKER_ID = "worker_id"
_FETCHER_STATE = "fetcher_state"
_FETCHER_ENDED = "fetcher_ended"
_DATASET_STATE = "dataset_state"
_DATASET_ITER_STATE = "dataset_iter_state"


def _worker_loop(
    dataset_kind,
    dataset,
    index_queue,
    data_queue,
    done_event,
    auto_collation,
    collate_fn,
    drop_last,
    base_seed,
    init_fn,
    worker_id,
    num_workers,
    persistent_workers,
    shared_seed,
    worker_state,
):
    # See NOTE [ Data Loader Multiprocessing Shutdown Logic ] for details on the
    # logic of this function.

    try:
        # Initialize C side signal handlers for SIGBUS and SIGSEGV. Python signal
        # module's handlers are executed after Python returns from C low-level
        # handlers, likely when the same fatal signal had already happened
        # again.
        # https://docs.python.org/3/library/signal.html#execution-of-python-signal-handlers
        signal_handling._set_worker_signal_handlers()

        torch.set_num_threads(1)
        seed = base_seed + worker_id
        random.seed(seed)
        torch.manual_seed(seed)
        if HAS_NUMPY:
            np_seed = _generate_state(base_seed, worker_id)
            import numpy as np

            np.random.seed(np_seed)

        from torch.utils.data import IterDataPipe
        from torch.utils.data.graph_settings import apply_random_seed

        shared_rng = torch.Generator()
        if isinstance(dataset, IterDataPipe):
            assert shared_seed is not None
            shared_rng.manual_seed(shared_seed)
            dataset = apply_random_seed(dataset, shared_rng)

        torch.utils.data._utils.worker._worker_info = WorkerInfo(
            id=worker_id, num_workers=num_workers, seed=seed, dataset=dataset
        )

        from torch.utils.data import _DatasetKind

        init_exception = None

        fetcher = None
        try:
            if init_fn is not None:
                init_fn(worker_id)

            fetcher = _DatasetKind.create_fetcher(dataset_kind, dataset, auto_collation, collate_fn, drop_last)

            # Send ack and initial state to the main process
            data_queue.put(
                _AckStartup(
                    worker_id=worker_id, initial_state=_make_state_dict(worker_id, dataset_kind, fetcher, dataset)
                )
            )

            # Restore worker state if provided
            if worker_state:
                # Always restore in this order:
                #  1. try to restore dataset state
                #  2. generate dataset iterator
                #  3. try to restore iterator state
                if worker_state[_DATASET_STATE] is not None:
                    dataset = try_to_deserialize(dataset, worker_state[_DATASET_STATE])
                    fetcher.dataset = dataset
                    if dataset_kind == _DatasetKind.Iterable:
                        fetcher.dataset_iter = iter(fetcher.dataset)
                if worker_state[_FETCHER_STATE] is not None:
                    if dataset_kind == _DatasetKind.Iterable:
                        dataset_iter = try_to_deserialize(
                            fetcher.dataset_iter,
                            worker_state[_FETCHER_STATE][_DATASET_ITER_STATE],
                        )
                        if dataset_iter is not None:
                            fetcher.dataset_iter = dataset_iter
                        # We always force fetcher to request at least one batch even if
                        # we know it will lead to immediate stop iteration
                        fetcher.ended = False
                iteration_end = False

                del worker_state
        except Exception:
            init_exception = ExceptionWrapper(where=f"in DataLoader worker process {worker_id}")
            data_queue.put(init_exception)

        # When using Iterable mode, some worker can exit earlier than others due
        # to the IterableDataset behaving differently for different workers.
        # When such things happen, an `_IterableDatasetStopIteration` object is
        # sent over to the main process with the ID of this worker, so that the
        # main process won't send more tasks to this worker, and will send
        # `None` to this worker to properly exit it.
        #
        # Note that we cannot set `done_event` from a worker as it is shared
        # among all processes. Instead, we set the `iteration_end` flag to
        # signify that the iterator is exhausted. When either `done_event` or
        # `iteration_end` is set, we skip all processing step and just wait for
        # `None`.
        iteration_end = False

        watchdog = ManagerWatchdog()

        while watchdog.is_alive():
            try:
                r = index_queue.get(timeout=MP_STATUS_CHECK_INTERVAL)
            except queue.Empty:
                continue
            if isinstance(r, _ResumeIteration):
                # Acknowledge the main process
                data_queue.put((r, None))
                iteration_end = False

                if isinstance(dataset, IterDataPipe):
                    assert r.seed is not None
                    shared_rng.manual_seed(r.seed)
                    dataset = apply_random_seed(dataset, shared_rng)

                # Recreate the fetcher for worker-reuse policy
                fetcher = _DatasetKind.create_fetcher(dataset_kind, dataset, auto_collation, collate_fn, drop_last)
                continue
            elif r is None:
                # Received the final signal
                assert done_event.is_set() or iteration_end
                break
            elif done_event.is_set() or iteration_end:
                # `done_event` is set. But I haven't received the final signal
                # (None) yet. I will keep continuing until get it, and skip the
                # processing steps.
                continue
            idx, (index, snapshot) = r
            data: Union[_IterableDatasetStopIteration, ExceptionWrapper]
            state_dict = None
            try:
                try:
<<<<<<< HEAD
                    data = fetcher.fetch(index)  # type: ignore[union-attr]
                except StopIteration:
                    if not dataset_kind == _DatasetKind.Iterable:
                        raise
                    data = _IterableDatasetStopIteration(worker_id)
                    # Set `iteration_end`
                    #   (1) to save future `next(...)` calls, and
                    #   (2) to avoid sending multiple `_IterableDatasetStopIteration`s.
                    iteration_end = True
                if snapshot or iteration_end:
                    state_dict = _make_state_dict(worker_id, dataset_kind, fetcher, dataset)
            except Exception:
                # It is important that we don't store exc_info in a variable.
                # `ExceptionWrapper` does the correct thing.
                # See NOTE [ Python Traceback Reference Cycle Problem ]
                data = ExceptionWrapper(where=f"in DataLoader worker process {worker_id}")
=======
                    try:
                        data = fetcher.fetch(index)  # type: ignore[union-attr]
                    except StopIteration:
                        if not dataset_kind == _DatasetKind.Iterable:
                            raise
                        data = _IterableDatasetStopIteration(worker_id)
                        # Set `iteration_end`
                        #   (1) to save future `next(...)` calls, and
                        #   (2) to avoid sending multiple `_IterableDatasetStopIteration`s.
                        iteration_end = True
                    if snapshot or iteration_end:
                        if dataset_kind == _DatasetKind.Iterable:
                            fetcher_state = {
                                _DATASET_ITER_STATE: try_to_serialize(fetcher.dataset_iter),  # type: ignore[union-attr]
                                _FETCHER_ENDED: fetcher.ended,  # type: ignore[union-attr]
                            }
                            # Pick up any user-defined dataset state if it is not the iterator as it is already captured in fetcher_state's dataset_iter_state
                            dataset_state = try_to_serialize(dataset) if fetcher.dataset_iter is not dataset else None  # type: ignore[union-attr]
                        else:
                            fetcher_state = None
                            # Pick up any user-defined dataset state
                            dataset_state = try_to_serialize(dataset)

                        state_dict = {
                            _WORKER_ID: worker_id,
                            _FETCHER_STATE: fetcher_state,
                            _DATASET_STATE: dataset_state,
                        }
                except Exception:
                    # It is important that we don't store exc_info in a variable.
                    # `ExceptionWrapper` does the correct thing.
                    # See NOTE [ Python Traceback Reference Cycle Problem ]
                    data = ExceptionWrapper(where=f"in DataLoader worker process {worker_id}")
>>>>>>> 927b78bc
            data_queue.put((idx, (data, worker_id, state_dict)))
            del data, idx, index, r, state_dict  # save memory
    except KeyboardInterrupt:
        # Main process will raise KeyboardInterrupt anyways.
        pass
    if done_event.is_set():
        data_queue.cancel_join_thread()
        data_queue.close()


def _make_state_dict(worker_id, dataset_kind, fetcher, dataset) -> Dict[str, Any]:
    from torch.utils.data import _DatasetKind

    if dataset_kind == _DatasetKind.Iterable:
        fetcher_state = {
            _DATASET_ITER_STATE: try_to_serialize(fetcher.dataset_iter),  # type: ignore[union-attr]
            _FETCHER_ENDED: fetcher.ended,  # type: ignore[union-attr]
        }
    else:
        fetcher_state = None
    # Pick up any user-defined dataset state, for both map/iterable style datasets
    dataset_state = try_to_serialize(dataset)

    return {
        _WORKER_ID: worker_id,
        _FETCHER_STATE: fetcher_state,
        _DATASET_STATE: dataset_state,
    }<|MERGE_RESOLUTION|>--- conflicted
+++ resolved
@@ -211,7 +211,6 @@
             state_dict = None
             try:
                 try:
-<<<<<<< HEAD
                     data = fetcher.fetch(index)  # type: ignore[union-attr]
                 except StopIteration:
                     if not dataset_kind == _DatasetKind.Iterable:
@@ -228,41 +227,6 @@
                 # `ExceptionWrapper` does the correct thing.
                 # See NOTE [ Python Traceback Reference Cycle Problem ]
                 data = ExceptionWrapper(where=f"in DataLoader worker process {worker_id}")
-=======
-                    try:
-                        data = fetcher.fetch(index)  # type: ignore[union-attr]
-                    except StopIteration:
-                        if not dataset_kind == _DatasetKind.Iterable:
-                            raise
-                        data = _IterableDatasetStopIteration(worker_id)
-                        # Set `iteration_end`
-                        #   (1) to save future `next(...)` calls, and
-                        #   (2) to avoid sending multiple `_IterableDatasetStopIteration`s.
-                        iteration_end = True
-                    if snapshot or iteration_end:
-                        if dataset_kind == _DatasetKind.Iterable:
-                            fetcher_state = {
-                                _DATASET_ITER_STATE: try_to_serialize(fetcher.dataset_iter),  # type: ignore[union-attr]
-                                _FETCHER_ENDED: fetcher.ended,  # type: ignore[union-attr]
-                            }
-                            # Pick up any user-defined dataset state if it is not the iterator as it is already captured in fetcher_state's dataset_iter_state
-                            dataset_state = try_to_serialize(dataset) if fetcher.dataset_iter is not dataset else None  # type: ignore[union-attr]
-                        else:
-                            fetcher_state = None
-                            # Pick up any user-defined dataset state
-                            dataset_state = try_to_serialize(dataset)
-
-                        state_dict = {
-                            _WORKER_ID: worker_id,
-                            _FETCHER_STATE: fetcher_state,
-                            _DATASET_STATE: dataset_state,
-                        }
-                except Exception:
-                    # It is important that we don't store exc_info in a variable.
-                    # `ExceptionWrapper` does the correct thing.
-                    # See NOTE [ Python Traceback Reference Cycle Problem ]
-                    data = ExceptionWrapper(where=f"in DataLoader worker process {worker_id}")
->>>>>>> 927b78bc
             data_queue.put((idx, (data, worker_id, state_dict)))
             del data, idx, index, r, state_dict  # save memory
     except KeyboardInterrupt:
@@ -281,10 +245,12 @@
             _DATASET_ITER_STATE: try_to_serialize(fetcher.dataset_iter),  # type: ignore[union-attr]
             _FETCHER_ENDED: fetcher.ended,  # type: ignore[union-attr]
         }
+        # Pick up any user-defined dataset state if it is not the iterator as it is already captured in fetcher_state's dataset_iter_state
+        dataset_state = try_to_serialize(dataset) if fetcher.dataset_iter is not dataset else None  # type: ignore[union-attr]
     else:
         fetcher_state = None
-    # Pick up any user-defined dataset state, for both map/iterable style datasets
-    dataset_state = try_to_serialize(dataset)
+        # Pick up any user-defined dataset state
+        dataset_state = try_to_serialize(dataset)
 
     return {
         _WORKER_ID: worker_id,
