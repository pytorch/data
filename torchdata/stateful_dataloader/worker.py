--- conflicted
+++ resolved
@@ -59,7 +59,6 @@
     return obj
 
 
-<<<<<<< HEAD
 @dataclass(frozen=True)
 class _AckStartup:
     """Dummy class used to ack startup and return state at time 0"""
@@ -68,15 +67,6 @@
     initial_state: Optional[Union[Dict[str, Any], ExceptionWrapper]]
 
 
-_WORKER_ID = "worker_id"
-_FETCHER_STATE = "fetcher_state"
-_FETCHER_ENDED = "fetcher_ended"
-_DATASET_STATE = "dataset_state"
-_DATASET_ITER_STATE = "dataset_iter_state"
-
-
-=======
->>>>>>> 2d702197
 def _worker_loop(
     dataset_kind,
     dataset,
@@ -133,11 +123,7 @@
         incremental_worker_state = _IncrementalWorkerState(worker_state)
         init_exception = None
         fetcher = None
-<<<<<<< HEAD
         initial_state = None
-=======
-
->>>>>>> 2d702197
         try:
             if init_fn is not None:
                 init_fn(worker_id)
@@ -241,31 +227,11 @@
                         #   (2) to avoid sending multiple `_IterableDatasetStopIteration`s.
                         iteration_end = True
                     if snapshot or iteration_end:
-<<<<<<< HEAD
                         state_dict = _make_state_dict(worker_id, dataset_kind, fetcher, dataset)
-=======
-                        if dataset_kind == _DatasetKind.Iterable:
-                            fetcher_state = {
-                                _DATASET_ITER_STATE: try_to_serialize(fetcher.dataset_iter),  # type: ignore[union-attr]
-                                _FETCHER_ENDED: fetcher.ended,  # type: ignore[union-attr]
-                            }
-                            # Pick up any user-defined dataset state if it is not the iterator as it is already captured in fetcher_state's dataset_iter_state
-                            dataset_state = try_to_serialize(dataset) if fetcher.dataset_iter is not dataset else None  # type: ignore[union-attr]
-                        else:
-                            fetcher_state = None
-                            # Pick up any user-defined dataset state
-                            dataset_state = try_to_serialize(dataset)
-
-                        state_dict = {
-                            _WORKER_ID: worker_id,
-                            _FETCHER_STATE: fetcher_state,
-                            _DATASET_STATE: dataset_state,
-                        }
 
                         # Generate incremental diff from prev_state_dict and current_state_dict
                         delta_state_dict = incremental_worker_state.generate_delta(state_dict)
                         del state_dict
->>>>>>> 2d702197
                 except Exception:
                     # It is important that we don't store exc_info in a variable.
                     # `ExceptionWrapper` does the correct thing.
