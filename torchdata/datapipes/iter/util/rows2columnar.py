# Copyright (c) Facebook, Inc. and its affiliates.
from collections import defaultdict
from typing import List

from torchdata.datapipes import functional_datapipe
from torchdata.datapipes.iter import IterDataPipe


@functional_datapipe("rows2columnar")
class Rows2ColumnarIterDataPipe(IterDataPipe):
    r"""
    Iterable DataPipe that accepts an input DataPipe with batches of data, and each row
    within a batch must either be a Dict or a List. This DataPipe processes one batch
    at a time and yields a Dict for each batch, with column names as keys and lists of
    corresponding values from each row as values.

    Note: If column names are not given and each row is a Dict, the keys of that Dict will be used as column names.

    Args:
        source_datapipe: a DataPipe where each item is a batch. Within each batch,
            there are rows and each row is a List or Dict.
        column_names: a function that joins a list of lines together
    """
<<<<<<< HEAD

    def __init__(self, source_datapipe, column_names: List[str] = [""]):
=======
    column_names: List[str]

    def __init__(self, source_datapipe, column_names: List[str] = None):
>>>>>>> 07871968
        self.source_datapipe = source_datapipe
        self.column_names = [] if column_names is None else column_names

    def __iter__(self):
        for batch in self.source_datapipe:
            columnar = defaultdict(list)
            for list_or_dict_row in batch:
                if isinstance(list_or_dict_row, dict):
                    # if column_names provided, we use it as a filter
                    if len(self.column_names) > 0:
                        for column_name in self.column_names:
                            # this line will raise a KeyError if column_name
                            # is not within list_or_dict_row which is the
                            # expected behavior
                            columnar[column_name].append(list_or_dict_row[column_name])
                    else:
                        for k, v in list_or_dict_row.items():
                            columnar[k].append(v)
                else:
                    for i, v in enumerate(list_or_dict_row):
                        columnar[self.column_names[i]].append(v)
            yield columnar

    def __len__(self):
        return len(self.source_datapipe)<|MERGE_RESOLUTION|>--- conflicted
+++ resolved
@@ -21,14 +21,10 @@
             there are rows and each row is a List or Dict.
         column_names: a function that joins a list of lines together
     """
-<<<<<<< HEAD
 
-    def __init__(self, source_datapipe, column_names: List[str] = [""]):
-=======
     column_names: List[str]
 
     def __init__(self, source_datapipe, column_names: List[str] = None):
->>>>>>> 07871968
         self.source_datapipe = source_datapipe
         self.column_names = [] if column_names is None else column_names
 
