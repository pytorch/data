# Copyright (c) Facebook, Inc. and its affiliates.
from functools import partial
from typing import List, Optional, TypeVar

from torchdata.datapipes import functional_datapipe
from torchdata.datapipes.iter import IterDataPipe

try:
    import pyarrow.parquet as parquet
    import torcharrow
except ImportError:
    torcharrow = None
<<<<<<< HEAD
    torcharrow.dtypes = None
    parquet = None
=======
>>>>>>> a9d45bf8

T_co = TypeVar("T_co")


@functional_datapipe("convert_to_dataframe")
class DataFrameMakerIterDataPipe(IterDataPipe):  # IterDataPipe[torcharrow.IDataFrame[T_co]]
    r"""
    Iterable DataPipe that takes rows of data, batch a number of them together and create TorchArrow DataFrames.
    Note that there is a trade-off between having a large number of rows within a DataFrame and usage of memory.

    Args:
        source_dp: IterDataPipe containing rows of data
        dataframe_size: number of rows of data within each DataFrame
        dtype: specify the TorchArrow dtype for the DataFrame
        columns: List of str that specifies the column names of the DataFrame
        device: specify the device on which the DataFrame will be stored
    """

    def __new__(
        cls,
        source_dp: IterDataPipe[T_co],
        dataframe_size: int = 1000,  # or Page Size
        dtype=None,  # Optional[torcharrow.dtypes.DType]
        columns: Optional[List[str]] = None,
        device: str = "",
    ):
        # In this version, DF tracing is not available, which would allow DataPipe to run DataFrame operations
        batch_dp = source_dp.batch(dataframe_size)
        df_dp = batch_dp.map(partial(torcharrow.DataFrame, dtype=dtype, columns=columns, device=device))
        return df_dp


@functional_datapipe("load_parquet_as_df")
class ParquetDFIterDataPipe(IterDataPipe):
    r"""
    Iterable DataPipe that takes in paths to Parquet files and return a TorchArrow DataFrame for each Parquet file.

    Args:
        source_dp: source DataPipe containing paths to the Parquet files
        columns: List of str that specifies the column names of the DataFrame
        use_threads: if True, Parquet reader will perform multi-threaded column reads
        dtype: specify the TorchArrow dtype for the DataFrame
        device: specify the device on which the DataFrame will be stored
    """

    def __new__(
        cls,
        source_dp: IterDataPipe[str],
        columns: Optional[List[str]] = None,
        use_threads: bool = False,
        dtype: Optional[torcharrow.dtypes.DType] = None,
        device: str = "",
    ):
        table_dp = source_dp.map(partial(parquet.read_table, columns=columns, use_threads=use_threads))
        df_dp = table_dp.map(torcharrow.from_arrow)
        return df_dp<|MERGE_RESOLUTION|>--- conflicted
+++ resolved
@@ -10,11 +10,7 @@
     import torcharrow
 except ImportError:
     torcharrow = None
-<<<<<<< HEAD
-    torcharrow.dtypes = None
     parquet = None
-=======
->>>>>>> a9d45bf8
 
 T_co = TypeVar("T_co")
 
@@ -48,7 +44,7 @@
 
 
 @functional_datapipe("load_parquet_as_df")
-class ParquetDFIterDataPipe(IterDataPipe):
+class ParquetDFIterDataPipe(IterDataPipe):  # IterDataPipe[torcharrow.IDataFrame[T_co]]
     r"""
     Iterable DataPipe that takes in paths to Parquet files and return a TorchArrow DataFrame for each Parquet file.
 
@@ -65,7 +61,7 @@
         source_dp: IterDataPipe[str],
         columns: Optional[List[str]] = None,
         use_threads: bool = False,
-        dtype: Optional[torcharrow.dtypes.DType] = None,
+        dtype= None,  # Optional[torcharrow.dtypes.DType]
         device: str = "",
     ):
         table_dp = source_dp.map(partial(parquet.read_table, columns=columns, use_threads=use_threads))
