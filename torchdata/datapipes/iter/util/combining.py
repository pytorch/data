--- conflicted
+++ resolved
@@ -3,34 +3,20 @@
 from collections import OrderedDict
 
 from torch.utils.data import IterDataPipe, MapDataPipe, functional_datapipe
-<<<<<<< HEAD
-from typing import Callable, Optional
-
-
-@functional_datapipe("zip_with_iter")
-class IterZipperIterDataPipe(IterDataPipe):
-    r""":class:`IterZipperIterDataPipe`.
-=======
 from typing import Callable, Iterator, Optional, TypeVar
 
 T_co = TypeVar("T_co", covariant=True)
 
 
-@functional_datapipe("zip_by_key")
-class KeyZipperIterDataPipe(IterDataPipe[T_co]):
-    r""":class:`KeyZipperIterDataPipe`.
->>>>>>> a8bcce80
+@functional_datapipe("zip_with_iter")
+class IterZipperIterDataPipe(IterDataPipe[T_co]):
+    r""":class:`IterZipperIterDataPipe`.
 
     Iterable DataPipe to zip two IterDataPipes together based on the matching key.
 
     Args:
-<<<<<<< HEAD
-        source_datapipe: IterZipper will yield data based on the order of this DataPipe
-        ref_datapipe: Reference datapipe to find matching key for `source_datapipe`
-=======
-        source_datapipe: KeyZipper will yield data based on the order of this IterDataPipe
-        ref_datapipe: Reference IterdataPipe to find matching key for `source_datapipe`
->>>>>>> a8bcce80
+        source_datapipe: IterZipper will yield data based on the order of this IterDataPipe
+        ref_datapipe: Reference IterDataPipe to find matching key for `source_datapipe`
         key_fn: Callable to extract key of data from source_datapipe
         ref_key_fn: Callable to extract key of data from ref_datapipe.
             If it's not specified, the `key_fn` would be applied to reference data
@@ -49,16 +35,11 @@
         key_fn: Callable,
         ref_key_fn: Optional[Callable] = None,
         keep_key: bool = False,
-<<<<<<< HEAD
-        buffer_size: Optional[int] = 10000,
-    ):
-        if not isinstance(ref_datapipe, IterDataPipe):
-            raise TypeError(f"ref_datapipe must be a IterDataPipe, but its type is {type(ref_datapipe)} instead.")
-=======
         buffer_size: int = 10000,
         merge_fn: Optional[Callable] = None,
     ) -> None:
->>>>>>> a8bcce80
+        if not isinstance(ref_datapipe, IterDataPipe):
+            raise TypeError(f"ref_datapipe must be a IterDataPipe, but its type is {type(ref_datapipe)} instead.")
         self.source_datapipe = source_datapipe
         self.ref_datapipe = ref_datapipe
         self.key_fn = key_fn
