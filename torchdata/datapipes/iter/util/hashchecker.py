# Copyright (c) Facebook, Inc. and its affiliates.
import hashlib

from io import IOBase
from torchdata.datapipes import functional_datapipe
from torchdata.datapipes.iter import IterDataPipe
<<<<<<< HEAD
from typing import Dict, Iterator, Tuple
=======
from torchdata.datapipes.utils import StreamWrapper
>>>>>>> 74faba6d


@functional_datapipe("check_hash")
class HashCheckerIterDataPipe(IterDataPipe[Tuple[str, IOBase]]):
    r"""
    Iterable DataPipe that computes and checks the hash of each file, from an input
    DataPipe of tuples of file name and data stream. If the hashes match the given hash
    in the dictionary, it yields a tuple of file name and stream. Otherwise, it raises an error.

    Args:
        source_datapipe: a DataPipe with tuples of file name and data stream
        hash_dict: a Dict that maps file names to their corresponding hashes
        hash_type: the type of hash function to apply
        rewind: rewind the stream after using the stream to compute the hash (this
            does not work with non-seekable stream, e.g. HTTP)

    Usage: dp = dp.check_hash({'train.py':'0d8b94d9fa9fb1ad89b9e3da9e1521495dca558fc5213b0fd7fd7b71c23f9921'})
    """

    def __init__(
        self,
        source_datapipe: IterDataPipe[Tuple[str, IOBase]],
        hash_dict: Dict[str, str],
        hash_type: str = "sha256",
        rewind: bool = True,
    ) -> None:
        self.source_datapipe: IterDataPipe[Tuple[str, IOBase]] = source_datapipe
        self.hash_dict: Dict[str, str] = hash_dict
        self.hash_type: str = hash_type
        self.rewind: bool = rewind

        if self.hash_type not in ["sha256", "md5"]:
            raise ValueError("Invalid hash_type requested, should be one of {}".format(["sha256", "md5"]))

    def __iter__(self) -> Iterator[Tuple[str, IOBase]]:
        for file_name, stream in self.source_datapipe:
            if self.hash_type == "sha256":
                hash_func = hashlib.sha256()
            else:
                hash_func = hashlib.md5()

            # Not all of streams have `read(bytes)` method.
            # `__iter__` method is chosen because it is a common interface for IOBase.
            for d in stream:
                hash_func.update(d)

            # TODO(VitalyFedyunin): this will not work (or work crappy for non-seekable steams like http)
            if self.rewind:
                stream.seek(0)

            if file_name not in self.hash_dict:
                raise RuntimeError("Unspecified hash for file {}".format(file_name))

            if hash_func.hexdigest() != self.hash_dict[file_name]:
                raise RuntimeError(
                    "The hash {} of {} does not match. Delete the file manually and retry.".format(
                        hash_func.hexdigest(), file_name
                    )
                )

            yield file_name, StreamWrapper(stream)

    def __len__(self) -> int:
        return len(self.source_datapipe)<|MERGE_RESOLUTION|>--- conflicted
+++ resolved
@@ -4,15 +4,12 @@
 from io import IOBase
 from torchdata.datapipes import functional_datapipe
 from torchdata.datapipes.iter import IterDataPipe
-<<<<<<< HEAD
+from torchdata.datapipes.utils import StreamWrapper
 from typing import Dict, Iterator, Tuple
-=======
-from torchdata.datapipes.utils import StreamWrapper
->>>>>>> 74faba6d
 
 
 @functional_datapipe("check_hash")
-class HashCheckerIterDataPipe(IterDataPipe[Tuple[str, IOBase]]):
+class HashCheckerIterDataPipe(IterDataPipe[Tuple[str, StreamWrapper]]):
     r"""
     Iterable DataPipe that computes and checks the hash of each file, from an input
     DataPipe of tuples of file name and data stream. If the hashes match the given hash
@@ -43,7 +40,7 @@
         if self.hash_type not in ["sha256", "md5"]:
             raise ValueError("Invalid hash_type requested, should be one of {}".format(["sha256", "md5"]))
 
-    def __iter__(self) -> Iterator[Tuple[str, IOBase]]:
+    def __iter__(self) -> Iterator[Tuple[str, StreamWrapper]]:
         for file_name, stream in self.source_datapipe:
             if self.hash_type == "sha256":
                 hash_func = hashlib.sha256()
