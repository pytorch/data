--- conflicted
+++ resolved
@@ -252,20 +252,10 @@
 
     @final
     def pause(self):
-<<<<<<< HEAD
         if self._executor is not None:
             self._executor.pause()
 
     @final
     def resume(self):
         if self._executor is not None:
-            self._executor.resume()
-=======
-        if self._world_size > 1 and self._executor is not None:
-            raise RuntimeError("`pause` is not supported for FullSync at the moment.")
-
-    @final
-    def resume(self):
-        if self._world_size > 1 and self._executor is not None:
-            raise RuntimeError("`resume` is not supported for FullSync at the moment.")
->>>>>>> fe4b249d
+            self._executor.resume()