--- conflicted
+++ resolved
@@ -58,14 +58,10 @@
         self.thread: Optional[threading.Thread] = None
 
     @staticmethod
-<<<<<<< HEAD
     def thread_worker(prefetch_data: _PrefetchData):
-=======
-    def thread_worker(prefetch_data):
         # Lazily import to prevent circular import
         from torchdata.dataloader2 import communication
 
->>>>>>> e15e1453
         itr = iter(prefetch_data.source_datapipe)
         while not prefetch_data.stop_iteration:
             while prefetch_data.run_prefetcher:
