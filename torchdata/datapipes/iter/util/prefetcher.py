--- conflicted
+++ resolved
@@ -76,40 +76,11 @@
                     except communication.iter.TerminateRequired:
                         prefetch_data.run_prefetcher = False
                         prefetch_data.stop_iteration = True
+                    except Exception as e:
+                        prefetch_data.prefetch_buffer.append(e)
+                        break
                 elif prefetch_data.stop_iteration and len(prefetch_data.prefetch_buffer) == 0:
                     prefetch_data.run_prefetcher = False
-<<<<<<< HEAD
-                except Exception as e:
-                    prefetch_data.prefetch_buffer.append(e)
-                    break
-            elif stop_iteration and len(prefetch_data.prefetch_buffer) == 0:
-                prefetch_data.run_prefetcher = False
-            else:  # Buffer is full, waiting for main thread to consume items
-                # TODO: Calculate sleep interval based on previous consumption speed
-                time.sleep(PRODUCER_SLEEP_INTERVAL)
-
-    def __iter__(self):
-        if self.buffer_size < 1:
-            yield from self.source_datapipe
-        else:
-            try:
-                prefetch_data = _PrefetchData(self.source_datapipe, self.buffer_size)
-                self.prefetch_data = prefetch_data
-                thread = threading.Thread(
-                    target=PrefetcherIterDataPipe.thread_worker, args=(prefetch_data,), daemon=True
-                )
-                self.thread = thread
-                self.thread.start()
-                while prefetch_data.run_prefetcher:
-                    if len(prefetch_data.prefetch_buffer) > 0:
-                        item = prefetch_data.prefetch_buffer.popleft()
-                        if isinstance(item, Exception):
-                            prefetch_data.run_prefetcher = False
-                            raise item
-                        yield item
-                    else:
-                        # TODO: Calculate sleep interval based on previous availability speed
-=======
                 else:  # Buffer is full, waiting for main thread to consume items
                     # TODO: Calculate sleep interval based on previous consumption speed
                     time.sleep(PRODUCER_SLEEP_INTERVAL)
@@ -125,11 +96,14 @@
 
             while prefetch_data.run_prefetcher:
                 if len(prefetch_data.prefetch_buffer) > 0:
-                    yield prefetch_data.prefetch_buffer.popleft()
+                    item = prefetch_data.prefetch_buffer.popleft()
+                    if isinstance(item, Exception):
+                        prefetch_data.run_prefetcher = False
+                        raise item
+                    yield item
                 else:
                     # TODO: Calculate sleep interval based on previous availability speed
                     if not prefetch_data.stop_iteration:
->>>>>>> 73d3aa92
                         time.sleep(CONSUMER_SLEEP_INTERVAL)
                     else:
                         prefetch_data.run_prefetcher = False
