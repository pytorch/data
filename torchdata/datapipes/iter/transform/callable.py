--- conflicted
+++ resolved
@@ -678,6 +678,9 @@
             new_batch.append(data)
         return new_batch
 
+    def __len__(self):
+        return len(self.source_datapipe)
+
 
 @functional_datapipe("async_map_batches")
 class BatchAsyncMapperIterDataPipe(IterDataPipe):
@@ -749,18 +752,15 @@
     ):
         dp = source_datapipe.batch(batch_size)
         dp = _BatchAsyncMapperIterDataPipe(dp, async_fn, input_col, output_col, max_concurrency)
-<<<<<<< HEAD
-        dp = dp.flatmap()
+        if flatten:
+            dp = dp.flatmap()
         try:
-            source_length = len(source_datapipe)
-            if isinstance(source_length, int) and source_length >= 0:
-                dp = dp.set_length(source_length)
+            if flatten:
+                source_length = len(source_datapipe)
+                if isinstance(source_length, int) and source_length >= 0:
+                    dp = dp.set_length(source_length)
         except (TypeError, NotImplementedError):
             pass
-=======
-        if flatten:
-            dp = dp.flatmap()
->>>>>>> 82fad8c4
         return dp
 
 
