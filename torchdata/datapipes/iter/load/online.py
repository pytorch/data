# Copyright (c) Facebook, Inc. and its affiliates.
from typing import Iterator, Tuple
from urllib.parse import urlparse
from requests.exceptions import HTTPError, RequestException
import re

import requests

from torchdata.datapipes import functional_datapipe
from torchdata.datapipes.iter import IterDataPipe
from torchdata.datapipes.utils import StreamWrapper


def _get_response_from_http(url: str, *, timeout: float) -> Tuple[str, StreamWrapper]:
    try:
        with requests.Session() as session:
            if timeout is None:
                r = session.get(url, stream=True)
            else:
                r = session.get(url, timeout=timeout, stream=True)
        return url, StreamWrapper(r.raw)
    except HTTPError as e:
        raise Exception(f"Could not get the file. [HTTP Error] {e.response}.")
    except RequestException as e:
        raise Exception(f"Could not get the file at {url}. [RequestException] {e.response}.")
    except Exception:
        raise


<<<<<<< HEAD
@functional_datapipe("open_url")
class HTTPReaderIterDataPipe(IterDataPipe[Tuple[str, IOBase]]):
=======
class HTTPReaderIterDataPipe(IterDataPipe[Tuple[str, StreamWrapper]]):
>>>>>>> 652434d6
    r""":class:`HTTPReaderIterDataPipe`

    Iterable DataPipe that takes file URLs (http URLs pointing to files), and
    yields tuples of file URL and IO stream

    Args:
        source_datapipe: a DataPipe that contains URLs
        timeout : timeout in seconds for http request
    """

    def __init__(self, source_datapipe: IterDataPipe[str], timeout=None) -> None:
        self.source_datapipe: IterDataPipe[str] = source_datapipe
        self.timeout = timeout

    def __iter__(self) -> Iterator[Tuple[str, StreamWrapper]]:
        for url in self.source_datapipe:
            yield _get_response_from_http(url, timeout=self.timeout)

    def __len__(self) -> int:
        return len(self.source_datapipe)


def _get_response_from_google_drive(url: str) -> Tuple[str, StreamWrapper]:
    confirm_token = None
    session = requests.Session()
    response = session.get(url, stream=True)
    for k, v in response.cookies.items():
        if k.startswith("download_warning"):
            confirm_token = v
    if confirm_token is None:
        if "Quota exceeded" in str(response.content):
            raise RuntimeError(
                "Google drive link {} is currently unavailable, because the quota was exceeded.".format(url)
            )

    if confirm_token:
        url = url + "&confirm=" + confirm_token

    response = session.get(url, stream=True)

    if "content-disposition" not in response.headers:
        raise RuntimeError("Internal error: headers don't contain content-disposition.")

    filename = re.findall('filename="(.+)"', response.headers["content-disposition"])
    if filename is None:
        raise RuntimeError("Filename could not be autodetected")
    return filename[0], StreamWrapper(response.raw)


<<<<<<< HEAD

@functional_datapipe("open_gdrive")
class GDriveReaderDataPipe(IterDataPipe):
=======
class GDriveReaderDataPipe(IterDataPipe[Tuple[str, StreamWrapper]]):
>>>>>>> 652434d6
    r"""
    Iterable DataPipe that takes URLs point at GDrive files, and
    yields tuples of file name and IO stream

    Args:
        source_datapipe: a DataPipe that contains URLs to GDrive files
    """

    def __init__(self, source_datapipe: IterDataPipe[str]) -> None:
        self.source_datapip: IterDataPipe[str] = source_datapipe

    def __iter__(self) -> Iterator[Tuple[str, StreamWrapper]]:
        for url in self.source_datapipe:
            yield _get_response_from_google_drive(url)

    def __len__(self) -> int:
        return len(self.source_datapipe)


class OnlineReaderIterDataPipe(IterDataPipe[Tuple[str, StreamWrapper]]):
    r""":class:
    Iterable DataPipe that takes file URLs (can be http URLs pointing to files or URLs to GDrive files), and
    yields tuples of file URL and IO stream

    Args:
        source_datapipe: a DataPipe that contains URLs
        timeout : timeout in seconds for http request
    """

    def __init__(self, source_datapipe: IterDataPipe[str], *, timeout=None) -> None:
        self.source_datapipe: IterDataPipe[str] = source_datapipe
        self.timeout = timeout

    def __iter__(self) -> Iterator[Tuple[str, StreamWrapper]]:
        for url in self.source_datapipe:
            parts = urlparse(url)

            if re.match(r"(drive|docs)[.]google[.]com", parts.netloc):
                # TODO: can this also have a timeout?
                yield _get_response_from_google_drive(url)
            else:
                yield _get_response_from_http(url, timeout=self.timeout)

    def __len__(self) -> int:
        return len(self.source_datapipe)<|MERGE_RESOLUTION|>--- conflicted
+++ resolved
@@ -6,7 +6,6 @@
 
 import requests
 
-from torchdata.datapipes import functional_datapipe
 from torchdata.datapipes.iter import IterDataPipe
 from torchdata.datapipes.utils import StreamWrapper
 
@@ -27,12 +26,7 @@
         raise
 
 
-<<<<<<< HEAD
-@functional_datapipe("open_url")
-class HTTPReaderIterDataPipe(IterDataPipe[Tuple[str, IOBase]]):
-=======
 class HTTPReaderIterDataPipe(IterDataPipe[Tuple[str, StreamWrapper]]):
->>>>>>> 652434d6
     r""":class:`HTTPReaderIterDataPipe`
 
     Iterable DataPipe that takes file URLs (http URLs pointing to files), and
@@ -82,13 +76,7 @@
     return filename[0], StreamWrapper(response.raw)
 
 
-<<<<<<< HEAD
-
-@functional_datapipe("open_gdrive")
-class GDriveReaderDataPipe(IterDataPipe):
-=======
 class GDriveReaderDataPipe(IterDataPipe[Tuple[str, StreamWrapper]]):
->>>>>>> 652434d6
     r"""
     Iterable DataPipe that takes URLs point at GDrive files, and
     yields tuples of file name and IO stream
