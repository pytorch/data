--- conflicted
+++ resolved
@@ -43,10 +43,7 @@
                 r = session.get(url, stream=True, proxies=proxies, **query_params)  # type: ignore[arg-type]
             else:
                 r = session.get(url, timeout=timeout, stream=True, proxies=proxies, **query_params)  # type: ignore[arg-type]
-<<<<<<< HEAD
-=======
         r.raise_for_status()
->>>>>>> 6bd0eb74
         return url, StreamWrapper(r.raw)
     except HTTPError as e:
         raise Exception(f"Could not get the file. [HTTP Error] {e.response}.")
