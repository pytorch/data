--- conflicted
+++ resolved
@@ -1,10 +1,6 @@
 # Copyright (c) Facebook, Inc. and its affiliates.
-<<<<<<< HEAD
+import re
 from typing import Iterator, Optional, Tuple
-=======
-import re
-from typing import Iterator, Tuple
->>>>>>> 42a34da2
 from urllib.parse import urlparse
 
 import requests
@@ -33,12 +29,11 @@
 class HTTPReaderIterDataPipe(IterDataPipe[Tuple[str, StreamWrapper]]):
     r""":class:`HTTPReaderIterDataPipe`
 
-    Iterable DataPipe that takes file URLs (http URLs pointing to files), and
-    yields tuples of file URL and IO stream
+    Iterable DataPipe that takes file URLs (http URLs pointing to files), and yields tuples of file URL and IO stream.
 
     Args:
         source_datapipe: a DataPipe that contains URLs
-        timeout : timeout in seconds for http request
+        timeout: timeout in seconds for http request
     """
 
     def __init__(self, source_datapipe: IterDataPipe[str], timeout: Optional[float] = None) -> None:
@@ -55,7 +50,6 @@
 
 def _get_response_from_google_drive(url: str, *, timeout: Optional[float]) -> Tuple[str, StreamWrapper]:
     confirm_token = None
-<<<<<<< HEAD
     with requests.Session() as session:
         if timeout is None:
             response = session.get(url, stream=True)
@@ -66,9 +60,7 @@
                 confirm_token = v
         if confirm_token is None:
             if "Quota exceeded" in str(response.content):
-                raise RuntimeError(
-                    "Google drive link {} is currently unavailable, because the quota was exceeded.".format(url)
-                )
+                raise RuntimeError(f"Google drive link {url} is currently unavailable, because the quota was exceeded.")
 
         if confirm_token:
             url = url + "&confirm=" + confirm_token
@@ -84,38 +76,16 @@
         filename = re.findall('filename="(.+)"', response.headers["content-disposition"])
         if filename is None:
             raise RuntimeError("Filename could not be autodetected")
-=======
-    session = requests.Session()
-    response = session.get(url, stream=True)
-    for k, v in response.cookies.items():
-        if k.startswith("download_warning"):
-            confirm_token = v
-    if confirm_token is None:
-        if "Quota exceeded" in str(response.content):
-            raise RuntimeError(f"Google drive link {url} is currently unavailable, because the quota was exceeded.")
-
-    if confirm_token:
-        url = url + "&confirm=" + confirm_token
-
-    response = session.get(url, stream=True)
-
-    if "content-disposition" not in response.headers:
-        raise RuntimeError("Internal error: headers don't contain content-disposition.")
-
-    filename = re.findall('filename="(.+)"', response.headers["content-disposition"])
-    if filename is None:
-        raise RuntimeError("Filename could not be autodetected")
->>>>>>> 42a34da2
     return filename[0], StreamWrapper(response.raw)
 
 
 class GDriveReaderDataPipe(IterDataPipe[Tuple[str, StreamWrapper]]):
     r"""
-    Iterable DataPipe that takes URLs point at GDrive files, and
-    yields tuples of file name and IO stream
+    Iterable DataPipe that takes URLs point at GDrive files, and yields tuples of file name and IO stream.
 
     Args:
         source_datapipe: a DataPipe that contains URLs to GDrive files
+        timeout: timeout in seconds for http request
     """
     source_datapipe: IterDataPipe[str]
 
@@ -134,11 +104,11 @@
 class OnlineReaderIterDataPipe(IterDataPipe[Tuple[str, StreamWrapper]]):
     r""":class:
     Iterable DataPipe that takes file URLs (can be http URLs pointing to files or URLs to GDrive files), and
-    yields tuples of file URL and IO stream
+    yields tuples of file URL and IO stream.
 
     Args:
         source_datapipe: a DataPipe that contains URLs
-        timeout : timeout in seconds for http request
+        timeout: timeout in seconds for http request
     """
     source_datapipe: IterDataPipe[str]
 
