# Copyright (c) Facebook, Inc. and its affiliates.
import os

from io import IOBase
from torchdata.datapipes import functional_datapipe
from torchdata.datapipes.iter import IterDataPipe
<<<<<<< HEAD
from typing import Iterator, Tuple
=======
from torchdata.datapipes.utils import StreamWrapper
>>>>>>> 74faba6d


class IoPathFileListerIterDataPipe(IterDataPipe[str]):
    r""":class:`IoPathFileListerIterDataPipe`.

    Iterable DataPipe to list the contents of the directory at the provided
    `root` URI.
    pathnames. This yields the full URI for each file within the directory.
    Args:
        root: The base URI directory to list files from
    """

    def __init__(self, *, root: str) -> None:
        try:
            from iopath.common.file_io import g_pathmgr
        except ImportError:
            raise ModuleNotFoundError(
                "Package `iopath` is required to be installed to use this "
                "datapipe. Please use `pip install iopath` or `conda install "
                "iopath`"
                "to install the package"
            )

        self.root: str = root
        self.pathmgr = g_pathmgr

    def __iter__(self) -> Iterator[str]:
        if self.pathmgr.isfile(self.root):
            yield self.root
        else:
            for file_name in self.pathmgr.ls(self.root):
                yield os.path.join(self.root, file_name)


@functional_datapipe("load_file_by_iopath")
class IoPathFileLoaderIterDataPipe(IterDataPipe[Tuple[str, IOBase]]):
    r""":class:`IoPathFileLoaderIterDataPipe`.

    Iterable DataPipe to load files from input datapipe which contains
    URIs. This yields a tuple of pathname and an opened filestream.
    Args:
        source_datapipe: Iterable DataPipe that provides the pathname
        mode: Specifies the mode in which the file is opened. This arg will be
            passed into `iopath.common.file_io.g_pathmgr.open` (internal only).
            Check each subclass of `PathHandler` to determine which modes are
            supported.
    """

    def __init__(self, source_datapipe: IterDataPipe[str], mode: str = "r") -> None:
        try:
            from iopath.common.file_io import g_pathmgr
        except ImportError:
            raise ModuleNotFoundError(
                "Package `iopath` is required to be installed to use this "
                "datapipe. Please use `pip install iopath` or `conda install "
                "iopath`"
                "to install the package"
            )

        self.source_datapipe: IterDataPipe[str] = source_datapipe
        self.pathmgr = g_pathmgr
        self.mode: str = mode

    def __iter__(self) -> Iterator[Tuple[str, IOBase]]:
        for file_uri in self.source_datapipe:
            with self.pathmgr.open(file_uri, self.mode) as file:
                yield file_uri, StreamWrapper(file)

    def __len__(self) -> int:
        return len(self.source_datapipe)<|MERGE_RESOLUTION|>--- conflicted
+++ resolved
@@ -1,14 +1,10 @@
 # Copyright (c) Facebook, Inc. and its affiliates.
 import os
 
-from io import IOBase
 from torchdata.datapipes import functional_datapipe
 from torchdata.datapipes.iter import IterDataPipe
-<<<<<<< HEAD
+from torchdata.datapipes.utils import StreamWrapper
 from typing import Iterator, Tuple
-=======
-from torchdata.datapipes.utils import StreamWrapper
->>>>>>> 74faba6d
 
 
 class IoPathFileListerIterDataPipe(IterDataPipe[str]):
@@ -44,7 +40,7 @@
 
 
 @functional_datapipe("load_file_by_iopath")
-class IoPathFileLoaderIterDataPipe(IterDataPipe[Tuple[str, IOBase]]):
+class IoPathFileLoaderIterDataPipe(IterDataPipe[Tuple[str, StreamWrapper]]):
     r""":class:`IoPathFileLoaderIterDataPipe`.
 
     Iterable DataPipe to load files from input datapipe which contains
@@ -72,7 +68,7 @@
         self.pathmgr = g_pathmgr
         self.mode: str = mode
 
-    def __iter__(self) -> Iterator[Tuple[str, IOBase]]:
+    def __iter__(self) -> Iterator[Tuple[str, StreamWrapper]]:
         for file_uri in self.source_datapipe:
             with self.pathmgr.open(file_uri, self.mode) as file:
                 yield file_uri, StreamWrapper(file)
