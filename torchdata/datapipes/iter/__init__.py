# Copyright (c) Meta Platforms, Inc. and affiliates.
# All rights reserved.
#
# This source code is licensed under the BSD-style license found in the
# LICENSE file in the root directory of this source tree.

###############################################################################
# Reference From PyTorch Core
###############################################################################
from torch.utils.data import IterDataPipe
from torch.utils.data.datapipes.iter import (
    Batcher,
    Collator,
    Concater,
    Demultiplexer,
    FileLister,
    FileOpener,
    Filter,
    Forker,
    Grouper,
    IterableWrapper,
    Mapper,
    Multiplexer,
    RoutedDecoder,
    Sampler,
    ShardingFilter,
    Shuffler,
    StreamReader,
    UnBatcher,
    Zipper,
)
from torchdata.datapipes.iter.load.aisio import (
    AISFileListerIterDataPipe as AISFileLister,
    AISFileLoaderIterDataPipe as AISFileLoader,
)

###############################################################################
# TorchData
###############################################################################
from torchdata.datapipes.iter.load.fsspec import (
    FSSpecFileListerIterDataPipe as FSSpecFileLister,
    FSSpecFileOpenerIterDataPipe as FSSpecFileOpener,
    FSSpecSaverIterDataPipe as FSSpecSaver,
)

from torchdata.datapipes.iter.load.huggingface import HuggingFaceHubReaderIterDataPipe as HuggingFaceHubReader

from torchdata.datapipes.iter.load.iopath import (
    IoPathFileListerIterDataPipe as IoPathFileLister,
    IoPathFileOpenerIterDataPipe as IoPathFileOpener,
    IoPathSaverIterDataPipe as IoPathSaver,
)

from torchdata.datapipes.iter.load.online import (
    GDriveReaderDataPipe as GDriveReader,
    HTTPReaderIterDataPipe as HttpReader,
    OnlineReaderIterDataPipe as OnlineReader,
)
from torchdata.datapipes.iter.load.s3io import (
    S3FileListerIterDataPipe as S3FileLister,
    S3FileLoaderIterDataPipe as S3FileLoader,
)
from torchdata.datapipes.iter.transform.bucketbatcher import (
    BucketBatcherIterDataPipe as BucketBatcher,
    InBatchShufflerIterDataPipe as InBatchShuffler,
    MaxTokenBucketizerIterDataPipe as MaxTokenBucketizer,
)
from torchdata.datapipes.iter.transform.callable import (
    BatchMapperIterDataPipe as BatchMapper,
    DropperIterDataPipe as Dropper,
    FlatMapperIterDataPipe as FlatMapper,
    FlattenIterDataPipe as Flattener,
    SliceIterDataPipe as Slicer,
)
from torchdata.datapipes.iter.util.bz2fileloader import Bz2FileLoaderIterDataPipe as Bz2FileLoader
from torchdata.datapipes.iter.util.cacheholder import (
    EndOnDiskCacheHolderIterDataPipe as EndOnDiskCacheHolder,
    InMemoryCacheHolderIterDataPipe as InMemoryCacheHolder,
    OnDiskCacheHolderIterDataPipe as OnDiskCacheHolder,
)
from torchdata.datapipes.iter.util.combining import (
    IterKeyZipperIterDataPipe as IterKeyZipper,
    MapKeyZipperIterDataPipe as MapKeyZipper,
)
<<<<<<< HEAD
from torchdata.datapipes.iter.util.common import (
    FlatMapTemplateIterDataPipe as FlatMapTemplate,
    MapTemplateIterDataPipe as MapTemplate,
)
from torchdata.datapipes.iter.util.cycler import CyclerIterDataPipe as Cycler
=======
from torchdata.datapipes.iter.util.cycler import CyclerIterDataPipe as Cycler, RepeaterIterDataPipe as Repeater
>>>>>>> 2504158a
from torchdata.datapipes.iter.util.dataframemaker import (
    DataFrameMakerIterDataPipe as DataFrameMaker,
    ParquetDFLoaderIterDataPipe as ParquetDataFrameLoader,
)
from torchdata.datapipes.iter.util.decompressor import (
    DecompressorIterDataPipe as Decompressor,
    ExtractorIterDataPipe as Extractor,
)
from torchdata.datapipes.iter.util.hashchecker import HashCheckerIterDataPipe as HashChecker
from torchdata.datapipes.iter.util.header import HeaderIterDataPipe as Header, LengthSetterIterDataPipe as LengthSetter
from torchdata.datapipes.iter.util.indexadder import (
    EnumeratorIterDataPipe as Enumerator,
    IndexAdderIterDataPipe as IndexAdder,
)
from torchdata.datapipes.iter.util.jsonparser import JsonParserIterDataPipe as JsonParser
from torchdata.datapipes.iter.util.mux_longest import MultiplexerLongestIterDataPipe as MultiplexerLongest
from torchdata.datapipes.iter.util.paragraphaggregator import ParagraphAggregatorIterDataPipe as ParagraphAggregator
from torchdata.datapipes.iter.util.plain_text_reader import (
    CSVDictParserIterDataPipe as CSVDictParser,
    CSVParserIterDataPipe as CSVParser,
    LineReaderIterDataPipe as LineReader,
)
from torchdata.datapipes.iter.util.prefetch import FullSyncIterDataPipe as FullSync
from torchdata.datapipes.iter.util.prefetcher import PrefetcherIterDataPipe as Prefetcher
from torchdata.datapipes.iter.util.randomsplitter import RandomSplitterIterDataPipe as RandomSplitter
from torchdata.datapipes.iter.util.rararchiveloader import RarArchiveLoaderIterDataPipe as RarArchiveLoader
from torchdata.datapipes.iter.util.rows2columnar import Rows2ColumnarIterDataPipe as Rows2Columnar
from torchdata.datapipes.iter.util.samplemultiplexer import SampleMultiplexerDataPipe as SampleMultiplexer
from torchdata.datapipes.iter.util.saver import SaverIterDataPipe as Saver
from torchdata.datapipes.iter.util.tararchiveloader import (
    TarArchiveLoaderIterDataPipe as TarArchiveLoader,
    TarArchiveReaderIterDataPipe as TarArchiveReader,
)
from torchdata.datapipes.iter.util.tfrecordloader import (
    TFRecordExample,
    TFRecordExampleSpec,
    TFRecordLoaderIterDataPipe as TFRecordLoader,
)
from torchdata.datapipes.iter.util.unzipper import UnZipperIterDataPipe as UnZipper
from torchdata.datapipes.iter.util.webdataset import WebDatasetIterDataPipe as WebDataset
from torchdata.datapipes.iter.util.xzfileloader import (
    XzFileLoaderIterDataPipe as XzFileLoader,
    XzFileReaderIterDataPipe as XzFileReader,
)
from torchdata.datapipes.iter.util.zip_longest import ZipperLongestIterDataPipe as ZipperLongest
from torchdata.datapipes.iter.util.ziparchiveloader import (
    ZipArchiveLoaderIterDataPipe as ZipArchiveLoader,
    ZipArchiveReaderIterDataPipe as ZipArchiveReader,
)
from torchdata.datapipes.map.util.converter import MapToIterConverterIterDataPipe as MapToIterConverter

__all__ = [
    "AISFileLister",
    "AISFileLoader",
    "BatchMapper",
    "Batcher",
    "BucketBatcher",
    "Bz2FileLoader",
    "CSVDictParser",
    "CSVParser",
    "Collator",
    "Concater",
    "Cycler",
    "DataFrameMaker",
    "Decompressor",
    "Demultiplexer",
    "Dropper",
    "EndOnDiskCacheHolder",
    "Enumerator",
    "Extractor",
    "FSSpecFileLister",
    "FSSpecFileOpener",
    "FSSpecSaver",
    "FileLister",
    "FileOpener",
    "Filter",
    "FlatMapTemplate",
    "FlatMapper",
    "Flattener",
    "Forker",
    "FullSync",
    "GDriveReader",
    "Grouper",
    "HashChecker",
    "Header",
    "HttpReader",
    "HuggingFaceHubReader",
    "InBatchShuffler",
    "InMemoryCacheHolder",
    "IndexAdder",
    "IoPathFileLister",
    "IoPathFileOpener",
    "IoPathSaver",
    "IterDataPipe",
    "IterKeyZipper",
    "IterableWrapper",
    "JsonParser",
    "LengthSetter",
    "LineReader",
    "MapKeyZipper",
    "MapTemplate",
    "MapToIterConverter",
    "Mapper",
    "MaxTokenBucketizer",
    "Multiplexer",
    "MultiplexerLongest",
    "OnDiskCacheHolder",
    "OnlineReader",
    "ParagraphAggregator",
    "ParquetDataFrameLoader",
    "Prefetcher",
    "RandomSplitter",
    "RarArchiveLoader",
    "Repeater",
    "RoutedDecoder",
    "Rows2Columnar",
    "S3FileLister",
    "S3FileLoader",
    "SampleMultiplexer",
    "Sampler",
    "Saver",
    "ShardingFilter",
    "Shuffler",
    "Slicer",
    "StreamReader",
    "TFRecordLoader",
    "TarArchiveLoader",
    "TarArchiveReader",
    "UnBatcher",
    "UnZipper",
    "WebDataset",
    "XzFileLoader",
    "XzFileReader",
    "ZipArchiveLoader",
    "ZipArchiveReader",
    "Zipper",
    "ZipperLongest",
]

# Please keep this list sorted
assert __all__ == sorted(__all__)<|MERGE_RESOLUTION|>--- conflicted
+++ resolved
@@ -82,15 +82,11 @@
     IterKeyZipperIterDataPipe as IterKeyZipper,
     MapKeyZipperIterDataPipe as MapKeyZipper,
 )
-<<<<<<< HEAD
+from torchdata.datapipes.iter.util.cycler import CyclerIterDataPipe as Cycler, RepeaterIterDataPipe as Repeater
 from torchdata.datapipes.iter.util.common import (
     FlatMapTemplateIterDataPipe as FlatMapTemplate,
     MapTemplateIterDataPipe as MapTemplate,
 )
-from torchdata.datapipes.iter.util.cycler import CyclerIterDataPipe as Cycler
-=======
-from torchdata.datapipes.iter.util.cycler import CyclerIterDataPipe as Cycler, RepeaterIterDataPipe as Repeater
->>>>>>> 2504158a
 from torchdata.datapipes.iter.util.dataframemaker import (
     DataFrameMakerIterDataPipe as DataFrameMaker,
     ParquetDFLoaderIterDataPipe as ParquetDataFrameLoader,
