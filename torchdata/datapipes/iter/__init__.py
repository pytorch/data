--- conflicted
+++ resolved
@@ -11,22 +11,6 @@
     Forker,
     Grouper,
     IterableWrapper,
-<<<<<<< HEAD
-    Mapper,
-    Multiplexer,
-    RoutedDecoder,
-    Sampler,
-    ShardingFilter,
-    Shuffler,
-    StreamReader,
-    UnBatcher,
-    Zipper,
-)
-from torchdata.datapipes.iter.load.fsspec import (
-    FSSpecFileListerIterDataPipe as FSSpecFileLister,
-    FSSpecFileOpenerIterDataPipe as FSSpecFileOpener,
-    FSSpecSaverIterDataPipe as FSSpecSaver,
-=======
 )
 # TODO: import ShardingFilter directly from torch.utils.data.datapipes.iter as soon as it is exposed.
 #  https://github.com/pytorch/pytorch/pull/69844 was merged, but is not yet available in the nightly releases
@@ -36,7 +20,6 @@
     OnlineReaderIterDataPipe as OnlineReader,
     HTTPReaderIterDataPipe as HttpReader,
     GDriveReaderDataPipe as GDriveReader,
->>>>>>> 3a50e3f4
 )
 from torchdata.datapipes.iter.load.iopath import (
     IoPathFileListerIterDataPipe as IoPathFileLister,
