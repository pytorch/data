--- conflicted
+++ resolved
@@ -35,14 +35,10 @@
     InMemoryCacheHolderIterDataPipe as InMemoryCacheHolder,
     OnDiskCacheHolderIterDataPipe as OnDiskCacheHolder,
 )
-<<<<<<< HEAD
-from torchdata.datapipes.iter.util.indexadder import IndexAdderIterDataPipe as IndexAdder
-=======
 from torchdata.datapipes.iter.util.indexadder import (
     EnumeratorIterDataPipe as Enumerator,
     IndexAdderIterDataPipe as IndexAdder,
 )
->>>>>>> 4802a350
 from torchdata.datapipes.iter.util.combining import (
     KeyZipperIterDataPipe as KeyZipper,
     MapZipperIterDataPipe as MapZipper,
