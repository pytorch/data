# Copyright (c) Meta Platforms, Inc. and affiliates.
# All rights reserved.
#
# This source code is licensed under the BSD-style license found in the
# LICENSE file in the root directory of this source tree.


import functools
import multiprocessing as mp

from abc import ABC, abstractmethod

from datetime import timedelta
from typing import Callable, List, Optional

import torch
import torch.distributed as dist

from torch.utils.data import DataLoader

from torchdata._constants import default_timeout_in_s
from torchdata.dataloader2 import communication
from torchdata.dataloader2.graph import DataPipe
from torchdata.datapipes.iter import FullSync, IterableWrapper, IterDataPipe


class ReadingServiceInterface(ABC):
    r"""
    Interface for ``ReadingService``. Please extend custom ``ReadingService`` based on this interface class.

    ReadingService must be picklable prior to ``initialize`` being called. This is because a copy of it will be
    created by ``DataLoader2`` to avoid the situation where the same ReadingService object is used by
    multiple ``DataLoader2``, and its internal state will be modifiable by each of them.

    As a result of this constraint, certain initialization steps may need to take place within the
    ``initialize`` method rather than ``__init__`` of the ReadingService class.
    """

    @abstractmethod
    def initialize(self, datapipe: DataPipe) -> DataPipe:
        r"""
        ``ReadingService`` takes a ``DataPipe`` graph, adapts it into a new ``DataPipe`` graph based on the custom need.
        Called once in creating ``DataLoader2`` iterator at first time. Prior to calling this method,
        the ``ReadingService`` object must be picklable.

        Args:
            datapipe: Original ``DataPipe`` graph.

        Return:
            An adapted or a new ``DataPipe`` graph.
        """
        pass

    def finalize(self) -> None:
<<<<<<< HEAD
        """
        ReadingService cleans up states.
        Called in DataLoader shutdown and __del__

        Example:
            MultiProcessingReadingService invalidate states & handle persistent worker.
=======
        r"""
        ``ReadingService`` cleans up internal states and fully shuts down the service.
        Called in ``DataLoader2``'s ``shutdown`` and ``__del__``.
>>>>>>> 85714de8
        """
        pass

    def initialize_iteration(self) -> None:
<<<<<<< HEAD
        """
        ReadingService spins up service.
        Called at the beginning of every time getting DataLoader iterator.

        Example:
            MultiProcessingReadingService starts prefetching items from the graph.
=======
        r"""
        ``ReadingService`` spins up service for an epoch. Called at the beginning
        of every time getting ``DataLoader2`` iterator.
>>>>>>> 85714de8
        """
        pass

    def finalize_iteration(self) -> None:
<<<<<<< HEAD
        """
        ReadingService ends service.

        Example:
            MultiprocessingReadingService cleans up processes.
=======
        r"""
        ``ReadingService`` ends service after an epoch is finished. Called when
        the iterator of ``DataLoader2`` is depleted.
>>>>>>> 85714de8
        """
        pass

    def get_datapipe_length(self) -> Optional[int]:
        """
        Called by DataLoader to return the length of the DataPipe. Output should be
        ``None`` if the length is not available for any reason. This can
        vary by multiprocessing/distributed setting, but the output value should
        not depend on whether iteration has begun or not.
        """


class CheckpointableReadingServiceInterface(ReadingServiceInterface):
    r"""
    Extend ``ReadingServiceInterface`` with two additional methods to save/restore the state of the data-processing graph.
    """

    @abstractmethod
    def checkpoint(self) -> bytes:
        """
        ``ReadingService`` serializes the internal states. Called in ``DataLoader2.state_dict``.
        """
        pass

    @abstractmethod
    def restore(self, datapipe: DataPipe, serialized_state: bytes) -> DataPipe:
        """
        ``ReadingService`` adapts ``DataPipe`` graph based on the serialized state.
        Called once in creating ``DataLoader2`` iterator at first time.
        Counterpart of ``initialize``, which adapt ``DataPipe`` graph from scratch.

        Args:
            datapipe: original ``DataPipe`` graph before adapted by ``ReadingService``
            serialized_state: The serialized state of internal state used to restore the state
                of the adapted ``DataPipe`` graph.

        Returns:
            Adapted ``DataPipe`` generated from the serialized state.
        """
        pass


def _collate_no_op(batch):
    return batch[0]


class _IterateQueueDataPipes(IterDataPipe):
    def __init__(self, datapipes):
        # TODO(VitalyFedyunin): Consider combining _IterateQueueDataPipes and QueueWrapper
        # into one class, which supports any number of queues.
        self.datapipes = datapipes
        for dp in self.datapipes:
            if not isinstance(dp, communication.iter.QueueWrapper):
                raise Exception("Source datapipes should be an instance of iter.QueueWrapper")

    def __iter__(self):
        total_pipes = len(self.datapipes)
        disabled_pipe = [False] * len(self.datapipes)
        cnt_disabled_pipes = 0

        for idx in range(total_pipes):
            self.datapipes[idx].protocol.request_next()

        while cnt_disabled_pipes < total_pipes:
            for idx in range(total_pipes):
                if not disabled_pipe[idx]:
                    response = self.datapipes[idx].protocol.get_response_next(block=True)
                    if isinstance(response, communication.messages.StopIterationResponse):
                        disabled_pipe[idx] = True
                        cnt_disabled_pipes += 1
                        continue
                    if isinstance(response, communication.messages.InvalidStateResponse):
                        raise communication.iter.InvalidStateResetRequired
                    if isinstance(response, communication.messages.TerminateResponse):
                        raise communication.iter.TerminateRequired
                    self.datapipes[idx].protocol.request_next()
                    yield response.value

    def reset(self):
        # Collect all existing requests results to clear queues
        for dp in self.datapipes:
            if dp.protocol.waiting_for_response():
                dp.protocol.get_response_next(block=True)
        # NonBlocking DataPipes do not reset automatically, have to do it manually
        for dp in self.datapipes:
            dp.reset_iterator()

    def reset_epoch(self, *args):
        for dp in self.datapipes:
            dp.protocol.discard_existing_request()
        for dp in self.datapipes:
            dp.protocol.request_reset_epoch(*args)


class PrototypeMultiProcessingReadingService(ReadingServiceInterface):
    r"""
    ``PrototypeMultiProcessingReadingService`` that spawns multiple subprocesses to iterate the ``DataPipe`` graph.
    This ``ReadingService`` is still under prototype stage and will replace ``MultiProcessingReadingService`` eventually.

    Args:
        num_workers (int, optional): How many subprocesses to use for data loading.
            ``0`` will be replaced by ``InProcessReadingService`` in the future.
        multiprocessing_context (str, optional): Multiprocessing starting method.
            If method is None then the default context is returned.
            Otherwise method should be 'fork', 'spawn'.
    """
    num_workers: int
    processes: List
    datapipes: List
    combined_datapipes: Optional[IterDataPipe]

    def __init__(
        self,
        num_workers: int = 0,
        multiprocessing_context=None,
        prefetch_worker: int = 10,
        prefetch_mainloop: int = 10,
    ) -> None:
        self.num_workers = num_workers
        # TODO(613): Should be one of 'fork', 'spawn'
        self.multiprocessing_context = multiprocessing_context
        self.prefetch_worker = prefetch_worker
        self.prefetch_mainloop = prefetch_mainloop
        self.processes = []
        self.datapipes = []
<<<<<<< HEAD
        self._length: Optional[int] = None
=======
        self.combined_datapipes = None
>>>>>>> 85714de8

    @staticmethod
    def init_datapipe_process(num_workers, worker_id, datapipe):
        # TODO(614): Add distributed support
        # TODO(615): Add shuffle determinism support
        torch.utils.data.graph_settings.apply_sharding(datapipe, num_workers, worker_id)

    @staticmethod
    def call_on_epoch_reset(datapipe, *args):
        # This function will receive worker local copy of datapipe and args value from initialize_iteration
        pass

    def initialize(self, datapipe: DataPipe) -> DataPipe:
<<<<<<< HEAD
        try:
            self._length = len(datapipe)
        except TypeError:
            pass
=======
        r"""
        ``MultiProcessingReadingService`` finds information about sharding,
        separates graph by multiple pieces and reconnects it using queues.
        creates subprocesses.
        """
>>>>>>> 85714de8
        if self.num_workers == 0:
            # TODO(616): Warn and recommend usage of InProcessReadingService
            return datapipe

        if self.prefetch_worker > 0:
            datapipe = datapipe.prefetch(self.prefetch_worker)

        for worker_id in range(self.num_workers):
            # TODO(617): Separate into function, because we also need to apply distributed seed
            #            and call it inside process
            call_inside_process = functools.partial(self.init_datapipe_process, self.num_workers, worker_id)
            call_on_epoch_reset = self.call_on_epoch_reset
            ctx = mp.get_context(self.multiprocessing_context)
            (process, req_queue, res_queue) = communication.eventloop.SpawnProcessForDataPipeline(
                ctx,
                datapipe,
                call_inside_process,
                call_on_epoch_reset,
            )
            process.start()
            self.processes.append((process, req_queue, res_queue))  # These queues are independent
            local_datapipe = communication.iter.QueueWrapper(
                communication.protocol.IterDataPipeQueueProtocolClient(req_queue, res_queue)
            )
            self.datapipes.append(local_datapipe)

        self.combined_datapipes = _IterateQueueDataPipes(self.datapipes)
        if self.prefetch_mainloop > 0:
            self.combined_datapipes = self.combined_datapipes.prefetch(self.prefetch_mainloop)
        return self.combined_datapipes  # type: ignore[return-value]

    def initialize_iteration(self) -> None:
        if self.combined_datapipes is not None:
            if self.prefetch_mainloop > 0:
                # Stop prefetching first
                self.combined_datapipes.reset()
                self.combined_datapipes.source_datapipe.reset_epoch()
                self.combined_datapipes.source_datapipe.reset()
            else:
                self.combined_datapipes.reset_epoch()
                self.combined_datapipes.reset()

    def __del__(self):
        self.finalize()

    def finalize(self) -> None:
        r"""
        ``MultiProcessingReadingService`` invalidate states & properly exits all subprocesses.
        """
        # TODO(618): Check if anyone stuck with messages
        def clean_me(process, req_queue, res_queue):
            # TODO(619): Can send terminations simultaneously
            # TODO(620): Make termination a function of QueueWrapperDataPipe (similar to reset)
            req_queue.put(communication.messages.TerminateRequest())
            _ = res_queue.get()
            process.join()

        for process, req_queue, res_queue in self.processes:
            clean_me(process, req_queue, res_queue)

        self.processes = []

    def get_datapipe_length(self) -> Optional[int]:
        return self._length


class MultiProcessingReadingService(ReadingServiceInterface):
    r"""
    ``MultiProcessingReadingService`` that utilizes ``torch.utils.data.DataLoader`` to
    launch subprocesses for ``DataPipe`` graph. Please refers to documents of ``DataLoader``
    in https://pytorch.org/docs/stable/data.html#torch.utils.data.DataLoader for all arguments.

    Note:
        This ``ReadingService`` be replaced by :class:`PrototypeMultiProcessingReadingService`.
    """
    num_workers: int
    pin_memory: bool
    timeout: float
    worker_init_fn: Optional[Callable[[int], None]]
    prefetch_factor: int
    persistent_workers: bool

    def __init__(
        self,
        num_workers: int = 0,
        pin_memory: bool = False,
        timeout: float = 0,
        worker_init_fn: Optional[Callable[[int], None]] = None,
        multiprocessing_context=None,
        prefetch_factor: int = 2,
        persistent_workers: bool = False,
    ) -> None:
        self.num_workers = num_workers
        self.pin_memory = pin_memory
        self.timeout = timeout
        self.worker_init_fn = worker_init_fn
        self.multiprocessing_context = multiprocessing_context
        self.prefetch_factor = prefetch_factor
        self.persistent_workers = persistent_workers
        self.dl_: Optional[DataLoader] = None
        self._length: Optional[int] = None

    # Wrap the DataLoader with IterableWrapper to respect type annotation
    def initialize(self, datapipe: DataPipe) -> DataPipe:
        self.dl_ = DataLoader(
            datapipe,
            num_workers=self.num_workers,
            pin_memory=self.pin_memory,
            timeout=self.timeout,
            worker_init_fn=self.worker_init_fn,
            multiprocessing_context=self.multiprocessing_context,
            prefetch_factor=self.prefetch_factor,
            persistent_workers=self.persistent_workers,
            # TODO(621): `collate_fn` is necessary until we stop using DLv1 https://github.com/pytorch/data/issues/530
            collate_fn=_collate_no_op,
            batch_size=1,  # This reading service assume batching is done via DataPipe
        )
        try:
            self._length = len(self.dl_)
        except TypeError:
            self._length = None
        return IterableWrapper(self.dl_)  # type: ignore[return-value]

    def finalize(self) -> None:
        if self.persistent_workers and self.dl_ is not None and self.dl_._iterator is not None:
            self.dl_._iterator._shutdown_workers()  # type: ignore[attr-defined]
            self.dl_._iterator = None

<<<<<<< HEAD
    def get_datapipe_length(self) -> Optional[int]:
        return self._length
=======

class DistributedReadingService(ReadingServiceInterface):
    r"""
    ``DistributedReadingSerivce`` handles distributed sharding on the graph of ``DataPipe`` and
    guarantee the randomness by sharing the same seed across the distributed processes.

    Args:
        timeout: Timeout for operations executed against the process group in seconds.
            Default value equals 30 minutes.
    """

    def __init__(self, timeout: int = default_timeout_in_s):
        if not dist.is_available():
            raise RuntimeError("Torch Distributed is required to be available")
        self._world_size: int = 1
        self._rank: int = 0
        self._datapipe: Optional[DataPipe] = None
        self._timeout: int = timeout
        self._pg: Optional[dist.ProcessGroup] = None

    def initialize(self, datapipe: DataPipe) -> DataPipe:
        r"""
        Launches the ``gloo``-backend distributed process group. Carries out distributed sharding
        on the graph of ``DataPipe`` and returnes the graph attached with a ``FullSyncIterDataPipe``
        at the end.
        """
        if not (dist.is_available() and dist.is_initialized()):
            raise RuntimeError("Torch Distributed is required to be initialized")
        self._world_size = dist.get_world_size()
        self._rank = dist.get_rank()
        self._pg = dist.new_group(backend="gloo", timeout=timedelta(seconds=self._timeout))
        torch.utils.data.graph_settings.apply_sharding(
            datapipe,
            self._world_size,
            self._rank,
        )
        # Only append FullSyncIterDataPipe if it's not presented at the end of the pipeline
        if not isinstance(datapipe, FullSync):
            datapipe = datapipe.fullsync(self._timeout)
        self._datapipe = datapipe
        return datapipe

    def initialize_iteration(self) -> None:
        r"""
        Shares the same seed from rank 0 to other ranks across the distributed processes
        and apply the random seed to the ``DataPipe`` graph.
        """
        # TODO: Seed Generator should be moved to DataLoader2 after the API
        #       change of initialize_iteration is landed.
        seed = self._share_seed()
        _seed_generator = torch.Generator()
        _seed_generator.manual_seed(seed)
        assert self._datapipe is not None
        self._datapipe = torch.utils.data.graph_settings.apply_random_seed(
            self._datapipe,
            _seed_generator,
        )

    def _share_seed(self):
        shared_seed = torch.empty((), dtype=torch.int64).random_()
        dist.broadcast(shared_seed, src=0, group=self._pg)
        return shared_seed.item()

    def finalize(self) -> None:
        r"""
        Clean up the distributed process group.
        """
        self._pg = None
>>>>>>> 85714de8
<|MERGE_RESOLUTION|>--- conflicted
+++ resolved
@@ -52,49 +52,23 @@
         pass
 
     def finalize(self) -> None:
-<<<<<<< HEAD
-        """
-        ReadingService cleans up states.
-        Called in DataLoader shutdown and __del__
-
-        Example:
-            MultiProcessingReadingService invalidate states & handle persistent worker.
-=======
         r"""
         ``ReadingService`` cleans up internal states and fully shuts down the service.
         Called in ``DataLoader2``'s ``shutdown`` and ``__del__``.
->>>>>>> 85714de8
         """
         pass
 
     def initialize_iteration(self) -> None:
-<<<<<<< HEAD
-        """
-        ReadingService spins up service.
-        Called at the beginning of every time getting DataLoader iterator.
-
-        Example:
-            MultiProcessingReadingService starts prefetching items from the graph.
-=======
         r"""
         ``ReadingService`` spins up service for an epoch. Called at the beginning
         of every time getting ``DataLoader2`` iterator.
->>>>>>> 85714de8
         """
         pass
 
     def finalize_iteration(self) -> None:
-<<<<<<< HEAD
-        """
-        ReadingService ends service.
-
-        Example:
-            MultiprocessingReadingService cleans up processes.
-=======
         r"""
         ``ReadingService`` ends service after an epoch is finished. Called when
         the iterator of ``DataLoader2`` is depleted.
->>>>>>> 85714de8
         """
         pass
 
@@ -220,11 +194,8 @@
         self.prefetch_mainloop = prefetch_mainloop
         self.processes = []
         self.datapipes = []
-<<<<<<< HEAD
+        self.combined_datapipes = None
         self._length: Optional[int] = None
-=======
-        self.combined_datapipes = None
->>>>>>> 85714de8
 
     @staticmethod
     def init_datapipe_process(num_workers, worker_id, datapipe):
@@ -238,18 +209,15 @@
         pass
 
     def initialize(self, datapipe: DataPipe) -> DataPipe:
-<<<<<<< HEAD
+        r"""
+        ``MultiProcessingReadingService`` finds information about sharding,
+        separates graph by multiple pieces and reconnects it using queues.
+        creates subprocesses.
+        """
         try:
             self._length = len(datapipe)
         except TypeError:
             pass
-=======
-        r"""
-        ``MultiProcessingReadingService`` finds information about sharding,
-        separates graph by multiple pieces and reconnects it using queues.
-        creates subprocesses.
-        """
->>>>>>> 85714de8
         if self.num_workers == 0:
             # TODO(616): Warn and recommend usage of InProcessReadingService
             return datapipe
@@ -378,10 +346,9 @@
             self.dl_._iterator._shutdown_workers()  # type: ignore[attr-defined]
             self.dl_._iterator = None
 
-<<<<<<< HEAD
     def get_datapipe_length(self) -> Optional[int]:
         return self._length
-=======
+
 
 class DistributedReadingService(ReadingServiceInterface):
     r"""
@@ -450,4 +417,6 @@
         Clean up the distributed process group.
         """
         self._pg = None
->>>>>>> 85714de8
+
+    def get_datapipe_length(self) -> Optional[int]:
+        return self._length