# Copyright (c) Meta Platforms, Inc. and affiliates.
# All rights reserved.
#
# This source code is licensed under the BSD-style license found in the
# LICENSE file in the root directory of this source tree.


import functools
import multiprocessing as mp
import time
from abc import ABC, abstractmethod
from typing import Any, Callable, List, Optional

import torch
from torch.utils.data import DataLoader
<<<<<<< HEAD

from torchdata.dataloader2 import communication
from torchdata.datapipes.iter import IterableWrapper, IterDataPipe
=======
from torch.utils.data.graph import DataPipe

from torchdata.dataloader2 import communication
from torchdata.datapipes.iter import IterableWrapper
>>>>>>> 6bd0eb74


class ReadingServiceInterface(ABC):
    @abstractmethod
    def initialize(self, datapipe: DataPipe) -> DataPipe:
        """
        ReadingService traverses datapipe graph, finds executable part,
        adapts into its own datapipe, and replaces in datapipe graph.

        Called once in creating DataLoader iterator at first time.

        Args:
            datapipe: DataPipe. Original datapipe.

        Return:
            Adapted DataPipe.

        Example:
            MultiProcessingReadingService finds information about sharding,
            separates graph by multiple pieces and reconnects it using queues.
            Spawns processes/threads.
        """
        pass

    def finalize(self) -> None:
        """
        ReadingService cleanup states.
        Called in DataLoader shutdown and __del__

        Example:
            MultiProcessingReadingService invalidate states & handle persistent worker.
        """
        pass

    def initialize_iteration(self) -> None:
        """
        ReadingService spin up service.
        Called at the beginning of every time getting DataLoader iterator.

        Example:
            MultiProcessingReadingService starts prefetching items from the graph.
        """
        pass

    def finalize_iteration(self) -> None:
        """
        ReadingService end service.

        Example:
            MultiprocessingReadingService cleans up processes.
        """
        pass


class CheckpointableReadingServiceInterface(ReadingServiceInterface):
    @abstractmethod
    def checkpoint(self) -> bytes:
        """
        ReadingService serialize backend states.
        Called in DataLoader checkpoint.
        """

        pass

    @abstractmethod
    def restore(self, datapipe: DataPipe, serialized_state: bytes) -> DataPipe:
        """
        ReadingService adapts datapipe and consume serialized state.

        Called once in creating DataLoader iterator at first time.
        Counterpart of `initialize`, which adapt datapipe from scratch.

        Returns:
            Adapted IterDataPipe.
        """
        pass


def _collate_no_op(batch):
    return batch[0]


class _IterateQueueDataPipes:
    def __init__(self, datapipes):
        self.datapipes = datapipes

    def __iter__(self):
<<<<<<< HEAD
        # TODO(VitalyFedyunin): This can traverse pipes in any order, so undeterministic
        not_available = False
=======
        # TODO(612): This is slow as it does not sends data requests ahead.
>>>>>>> 6bd0eb74
        exclude_datapipes: List[Any] = []
        while len(exclude_datapipes) < len(self.datapipes):
            for dp in self.datapipes:
                if dp not in exclude_datapipes:
<<<<<<< HEAD
                    try:
                        value = dp.nonblocking_next()
                        yield value
                    except StopIteration:
                        exclude_datapipes.append(dp)
                    except communication.iter.NotAvailable:
                        not_available = True
            if not_available:
                time.sleep(0.001)
=======
                    forever = True
                    while forever:
                        try:
                            value = dp.nonblocking_next()
                            yield value
                            forever = False
                        except StopIteration:
                            exclude_datapipes.append(dp)
                            forever = False
                        except communication.iter.NotAvailable:
                            time.sleep(0.001)
>>>>>>> 6bd0eb74


class PrototypeMultiProcessingReadingService(ReadingServiceInterface):
    num_workers: int
<<<<<<< HEAD
    #   pin_memory: bool
    #   timeout: float
    #   worker_init_fn: Optional[Callable[[int], None]]
    #   prefetch_factor: int
    #   persistent_workers: bool

=======
>>>>>>> 6bd0eb74
    processes: List
    datapipes: List

    def __init__(
        self,
        num_workers: int = 0,
        multiprocessing_context=None,
    ) -> None:
        self.num_workers = num_workers
<<<<<<< HEAD
        # TODO(VitalyFedyunin): Should be one of 'fork', 'spawn'
=======
        # TODO(613): Should be one of 'fork', 'spawn'
>>>>>>> 6bd0eb74
        self.multiprocessing_context = multiprocessing_context
        self.processes = []
        self.datapipes = []

    @staticmethod
    def init_datapipe_process(num_workers, worker_id, datapipe):
<<<<<<< HEAD
        # TODO(VitalyFedyunin): Add distributed support
        # TODO(VitalyFedyunin): Add shuffle determinism support
        torch.utils.data.graph_settings.apply_sharding(datapipe, num_workers, worker_id)

    def initialize(self, datapipe: IterDataPipe) -> IterDataPipe:
        if self.num_workers == 0:
            # TODO(VitalyFedyunin): Warn and recommend usage of InPorcessReadingService
            return datapipe
        for worker_id in range(self.num_workers):
            # TODO(VitalyFedyunin): Separate into function, because we also need to apply distributed seed and call it inside process
=======
        # TODO(614): Add distributed support
        # TODO(615): Add shuffle determinism support
        torch.utils.data.graph_settings.apply_sharding(datapipe, num_workers, worker_id)

    def initialize(self, datapipe: DataPipe) -> DataPipe:
        if self.num_workers == 0:
            # TODO(616): Warn and recommend usage of InProcessReadingService
            return datapipe
        for worker_id in range(self.num_workers):
            # TODO(617): Separate into function, because we also need to apply distributed seed
            #            and call it inside process
>>>>>>> 6bd0eb74
            call_inside_process = functools.partial(self.init_datapipe_process, self.num_workers, worker_id)
            ctx = mp.get_context(self.multiprocessing_context)
            (process, req_queue, res_queue) = communication.eventloop.SpawnProcessForDataPipeline(
                ctx, datapipe, call_inside_process
            )
            process.start()
            self.processes.append((process, req_queue, res_queue))  # These queues are independent
            local_datapipe = communication.iter.QueueWrapper(
                communication.protocol.IterDataPipeQueueProtocolClient(req_queue, res_queue)
            )
            self.datapipes.append(local_datapipe)

        return IterableWrapper(_IterateQueueDataPipes(self.datapipes), deepcopy=False)  # type: ignore[return-value]

    def initialize_iteration(self) -> None:
        for dp in self.datapipes:
            dp.reset_iterator()

    def __del__(self):
        self.finalize()

    def finalize(self) -> None:
<<<<<<< HEAD
        # TODO(VitalyFedyunin): Check if anyone stuck with messages
        def clean_me(process, req_queue, res_queue):
            # TODO(VitalyFedyunin): Can send terminations simulteniously
            # TODO(VitalyFedyunin): Make termination a function of QueueWrapperDataPipe (similar to reset)
=======
        # TODO(618): Check if anyone stuck with messages
        def clean_me(process, req_queue, res_queue):
            # TODO(619): Can send terminations simultaneously
            # TODO(620): Make termination a function of QueueWrapperDataPipe (similar to reset)
>>>>>>> 6bd0eb74
            req_queue.put(communication.messages.TerminateRequest())
            _ = res_queue.get()
            process.join()

        for process, req_queue, res_queue in self.processes:
            clean_me(process, req_queue, res_queue)

        self.processes = []


class MultiProcessingReadingService(ReadingServiceInterface):
    num_workers: int
    pin_memory: bool
    timeout: float
    worker_init_fn: Optional[Callable[[int], None]]
    prefetch_factor: int
    persistent_workers: bool

    def __init__(
        self,
        num_workers: int = 0,
        pin_memory: bool = False,
        timeout: float = 0,
        worker_init_fn: Optional[Callable[[int], None]] = None,
        multiprocessing_context=None,
        prefetch_factor: int = 2,
        persistent_workers: bool = False,
    ) -> None:
        self.num_workers = num_workers
        self.pin_memory = pin_memory
        self.timeout = timeout
        self.worker_init_fn = worker_init_fn
        self.multiprocessing_context = multiprocessing_context
        self.prefetch_factor = prefetch_factor
        self.persistent_workers = persistent_workers
        self.dl_: Optional[DataLoader] = None

    # Wrap the DataLoader with IterableWrapper to respect type annotation
    def initialize(self, datapipe: DataPipe) -> DataPipe:
        self.dl_ = DataLoader(
            datapipe,
            num_workers=self.num_workers,
            pin_memory=self.pin_memory,
            timeout=self.timeout,
            worker_init_fn=self.worker_init_fn,
            multiprocessing_context=self.multiprocessing_context,
            prefetch_factor=self.prefetch_factor,
            persistent_workers=self.persistent_workers,
            # TODO(621): `collate_fn` is necessary until we stop using DLv1 https://github.com/pytorch/data/issues/530
            collate_fn=_collate_no_op,
            batch_size=1,  # This reading service assume batching is done via DataPipe
        )
        return IterableWrapper(self.dl_)  # type: ignore[return-value]

    def finalize(self) -> None:
        if self.persistent_workers and self.dl_ is not None and self.dl_._iterator is not None:
            self.dl_._iterator._shutdown_workers()  # type: ignore[attr-defined]
            self.dl_._iterator = None<|MERGE_RESOLUTION|>--- conflicted
+++ resolved
@@ -13,16 +13,10 @@
 
 import torch
 from torch.utils.data import DataLoader
-<<<<<<< HEAD
-
-from torchdata.dataloader2 import communication
-from torchdata.datapipes.iter import IterableWrapper, IterDataPipe
-=======
 from torch.utils.data.graph import DataPipe
 
 from torchdata.dataloader2 import communication
 from torchdata.datapipes.iter import IterableWrapper
->>>>>>> 6bd0eb74
 
 
 class ReadingServiceInterface(ABC):
@@ -110,27 +104,11 @@
         self.datapipes = datapipes
 
     def __iter__(self):
-<<<<<<< HEAD
-        # TODO(VitalyFedyunin): This can traverse pipes in any order, so undeterministic
-        not_available = False
-=======
         # TODO(612): This is slow as it does not sends data requests ahead.
->>>>>>> 6bd0eb74
         exclude_datapipes: List[Any] = []
         while len(exclude_datapipes) < len(self.datapipes):
             for dp in self.datapipes:
                 if dp not in exclude_datapipes:
-<<<<<<< HEAD
-                    try:
-                        value = dp.nonblocking_next()
-                        yield value
-                    except StopIteration:
-                        exclude_datapipes.append(dp)
-                    except communication.iter.NotAvailable:
-                        not_available = True
-            if not_available:
-                time.sleep(0.001)
-=======
                     forever = True
                     while forever:
                         try:
@@ -142,20 +120,10 @@
                             forever = False
                         except communication.iter.NotAvailable:
                             time.sleep(0.001)
->>>>>>> 6bd0eb74
 
 
 class PrototypeMultiProcessingReadingService(ReadingServiceInterface):
     num_workers: int
-<<<<<<< HEAD
-    #   pin_memory: bool
-    #   timeout: float
-    #   worker_init_fn: Optional[Callable[[int], None]]
-    #   prefetch_factor: int
-    #   persistent_workers: bool
-
-=======
->>>>>>> 6bd0eb74
     processes: List
     datapipes: List
 
@@ -165,29 +133,13 @@
         multiprocessing_context=None,
     ) -> None:
         self.num_workers = num_workers
-<<<<<<< HEAD
-        # TODO(VitalyFedyunin): Should be one of 'fork', 'spawn'
-=======
         # TODO(613): Should be one of 'fork', 'spawn'
->>>>>>> 6bd0eb74
         self.multiprocessing_context = multiprocessing_context
         self.processes = []
         self.datapipes = []
 
     @staticmethod
     def init_datapipe_process(num_workers, worker_id, datapipe):
-<<<<<<< HEAD
-        # TODO(VitalyFedyunin): Add distributed support
-        # TODO(VitalyFedyunin): Add shuffle determinism support
-        torch.utils.data.graph_settings.apply_sharding(datapipe, num_workers, worker_id)
-
-    def initialize(self, datapipe: IterDataPipe) -> IterDataPipe:
-        if self.num_workers == 0:
-            # TODO(VitalyFedyunin): Warn and recommend usage of InPorcessReadingService
-            return datapipe
-        for worker_id in range(self.num_workers):
-            # TODO(VitalyFedyunin): Separate into function, because we also need to apply distributed seed and call it inside process
-=======
         # TODO(614): Add distributed support
         # TODO(615): Add shuffle determinism support
         torch.utils.data.graph_settings.apply_sharding(datapipe, num_workers, worker_id)
@@ -199,7 +151,6 @@
         for worker_id in range(self.num_workers):
             # TODO(617): Separate into function, because we also need to apply distributed seed
             #            and call it inside process
->>>>>>> 6bd0eb74
             call_inside_process = functools.partial(self.init_datapipe_process, self.num_workers, worker_id)
             ctx = mp.get_context(self.multiprocessing_context)
             (process, req_queue, res_queue) = communication.eventloop.SpawnProcessForDataPipeline(
@@ -222,17 +173,10 @@
         self.finalize()
 
     def finalize(self) -> None:
-<<<<<<< HEAD
-        # TODO(VitalyFedyunin): Check if anyone stuck with messages
-        def clean_me(process, req_queue, res_queue):
-            # TODO(VitalyFedyunin): Can send terminations simulteniously
-            # TODO(VitalyFedyunin): Make termination a function of QueueWrapperDataPipe (similar to reset)
-=======
         # TODO(618): Check if anyone stuck with messages
         def clean_me(process, req_queue, res_queue):
             # TODO(619): Can send terminations simultaneously
             # TODO(620): Make termination a function of QueueWrapperDataPipe (similar to reset)
->>>>>>> 6bd0eb74
             req_queue.put(communication.messages.TerminateRequest())
             _ = res_queue.get()
             process.join()
