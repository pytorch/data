# Copyright (c) Meta Platforms, Inc. and affiliates.
# All rights reserved.
#
# This source code is licensed under the BSD-style license found in the
# LICENSE file in the root directory of this source tree.


import functools
import multiprocessing as mp

from abc import ABC, abstractmethod

from datetime import timedelta
from typing import Callable, List, Optional

import torch
import torch.distributed as dist

from torch.utils.data import DataLoader

from torchdata._constants import default_timeout_in_s
from torchdata.dataloader2 import communication
from torchdata.dataloader2.graph import DataPipe
from torchdata.datapipes.iter import FullSync, IterableWrapper, IterDataPipe


class ReadingServiceInterface(ABC):
<<<<<<< HEAD
    """
    ReadingService must be picklable prior to ``initialize``
    being called. This is because a copy of it will be
    created by DataLoader2 to avoid the situation where the same
    ReadingService object is used by multiple DataLoader2 and its internal
    state will be modifiable by each of them.

    As a result, certain initialization steps may need to take place within the
    ``initialize`` method rather than ``__init__`` of the ReadingService class.
=======
    r"""
    Interface for ``ReadingService``. Please extend custom ``ReadingService`` based on this interface class.
>>>>>>> 589c9d45
    """

    @abstractmethod
    def initialize(self, datapipe: DataPipe) -> DataPipe:
<<<<<<< HEAD
        """
        ReadingService traverses datapipe graph, finds executable part,
        adapts into its own datapipe, and replaces in datapipe graph.

        Called once when creating DataLoader iterator for the first time.
        Prior to calling this method, the ReadingService object
        must be picklable.
=======
        r"""
        ``ReadingService`` takes a ``DataPipe`` graph, adapts it into a new ``DataPipe`` graph based on the custom need.
        Called once in creating ``DataLoader2`` iterator at first time.
>>>>>>> 589c9d45

        Args:
            datapipe: Original ``DataPipe`` graph.

        Return:
            An adapted or a new ``DataPipe`` graph.
        """
        pass

    def finalize(self) -> None:
        r"""
        ``ReadingService`` cleans up internal states and fully shuts down the service.
        Called in ``DataLoader2``'s ``shutdown`` and ``__del__``.
        """
        pass

    def initialize_iteration(self) -> None:
        r"""
        ``ReadingService`` spins up service for an epoch. Called at the beginning
        of every time getting ``DataLoader2`` iterator.
        """
        pass

    def finalize_iteration(self) -> None:
        r"""
        ``ReadingService`` ends service after an epoch is finished. Called when
        the iterator of ``DataLoader2`` is depleted.
        """
        pass


class CheckpointableReadingServiceInterface(ReadingServiceInterface):
    r"""
    Extend ``ReadingServiceInterface`` with two additional methods to save/restore the state of the data-processing graph.
    """

    @abstractmethod
    def checkpoint(self) -> bytes:
        """
        ``ReadingService`` serializes the internal states. Called in ``DataLoader2.state_dict``.
        """
        pass

    @abstractmethod
    def restore(self, datapipe: DataPipe, serialized_state: bytes) -> DataPipe:
        """
        ``ReadingService`` adapts ``DataPipe`` graph based on the serialized state.
        Called once in creating ``DataLoader2`` iterator at first time.
        Counterpart of ``initialize``, which adapt ``DataPipe`` graph from scratch.

        Args:
            datapipe: original ``DataPipe`` graph before adapted by ``ReadingService``
            serialized_state: The serialized state of internal state used to restore the state
                of the adapted ``DataPipe`` graph.

        Returns:
            Adapted ``DataPipe`` generated from the serialized state.
        """
        pass


def _collate_no_op(batch):
    return batch[0]


class _IterateQueueDataPipes(IterDataPipe):
    def __init__(self, datapipes):
        # TODO(VitalyFedyunin): Consider combining _IterateQueueDataPipes and QueueWrapper
        # into one class, which supports any number of queues.
        self.datapipes = datapipes
        for dp in self.datapipes:
            if not isinstance(dp, communication.iter.QueueWrapper):
                raise Exception("Source datapipes should be an instance of iter.QueueWrapper")

    def __iter__(self):
        total_pipes = len(self.datapipes)
        disabled_pipe = [False] * len(self.datapipes)
        cnt_disabled_pipes = 0

        for idx in range(total_pipes):
            self.datapipes[idx].protocol.request_next()

        while cnt_disabled_pipes < total_pipes:
            for idx in range(total_pipes):
                if not disabled_pipe[idx]:
                    response = self.datapipes[idx].protocol.get_response_next(block=True)
                    if isinstance(response, communication.messages.StopIterationResponse):
                        disabled_pipe[idx] = True
                        cnt_disabled_pipes += 1
                        continue
                    if isinstance(response, communication.messages.InvalidStateResponse):
                        raise communication.iter.InvalidStateResetRequired
                    if isinstance(response, communication.messages.TerminateResponse):
                        raise communication.iter.TerminateRequired
                    self.datapipes[idx].protocol.request_next()
                    yield response.value

    def reset(self):
        # Collect all existing requests results to clear queues
        for dp in self.datapipes:
            if dp.protocol.waiting_for_response():
                dp.protocol.get_response_next(block=True)
        # NonBlocking DataPipes do not reset automatically, have to do it manually
        for dp in self.datapipes:
            dp.reset_iterator()

    def reset_epoch(self, *args):
        for dp in self.datapipes:
            dp.protocol.discard_existing_request()
        for dp in self.datapipes:
            dp.protocol.request_reset_epoch(*args)


class PrototypeMultiProcessingReadingService(ReadingServiceInterface):
    r"""
    ``PrototypeMultiProcessingReadingService`` that spawns multiple subprocesses to iterate the ``DataPipe`` graph.
    This ``ReadingService`` is still under prototype stage and will replace ``MultiProcessingReadingService`` eventually.

    Args:
        num_workers (int, optional): How many subprocesses to use for data loading.
            ``0`` will be replaced by ``InProcessReadingService`` in the future.
        multiprocessing_context (str, optional): Multiprocessing starting method.
            If method is None then the default context is returned.
            Otherwise method should be 'fork', 'spawn'.
    """
    num_workers: int
    processes: List
    datapipes: List
    combined_datapipes: Optional[IterDataPipe]

    def __init__(
        self,
        num_workers: int = 0,
        multiprocessing_context=None,
        prefetch_worker: int = 10,
        prefetch_mainloop: int = 10,
    ) -> None:
        self.num_workers = num_workers
        # TODO(613): Should be one of 'fork', 'spawn'
        self.multiprocessing_context = multiprocessing_context
        self.prefetch_worker = prefetch_worker
        self.prefetch_mainloop = prefetch_mainloop
        self.processes = []
        self.datapipes = []
        self.combined_datapipes = None

    @staticmethod
    def init_datapipe_process(num_workers, worker_id, datapipe):
        # TODO(614): Add distributed support
        # TODO(615): Add shuffle determinism support
        torch.utils.data.graph_settings.apply_sharding(datapipe, num_workers, worker_id)

    @staticmethod
    def call_on_epoch_reset(datapipe, *args):
        # This function will receive worker local copy of datapipe and args value from initialize_iteration
        pass

    def initialize(self, datapipe: DataPipe) -> DataPipe:
        r"""
        ``MultiProcessingReadingService`` finds information about sharding,
        separates graph by multiple pieces and reconnects it using queues.
        creates subprocesses.
        """
        if self.num_workers == 0:
            # TODO(616): Warn and recommend usage of InProcessReadingService
            return datapipe

        if self.prefetch_worker > 0:
            datapipe = datapipe.prefetch(self.prefetch_worker)

        for worker_id in range(self.num_workers):
            # TODO(617): Separate into function, because we also need to apply distributed seed
            #            and call it inside process
            call_inside_process = functools.partial(self.init_datapipe_process, self.num_workers, worker_id)
            call_on_epoch_reset = self.call_on_epoch_reset
            ctx = mp.get_context(self.multiprocessing_context)
            (process, req_queue, res_queue) = communication.eventloop.SpawnProcessForDataPipeline(
                ctx,
                datapipe,
                call_inside_process,
                call_on_epoch_reset,
            )
            process.start()
            self.processes.append((process, req_queue, res_queue))  # These queues are independent
            local_datapipe = communication.iter.QueueWrapper(
                communication.protocol.IterDataPipeQueueProtocolClient(req_queue, res_queue)
            )
            self.datapipes.append(local_datapipe)

        self.combined_datapipes = _IterateQueueDataPipes(self.datapipes)
        if self.prefetch_mainloop > 0:
            self.combined_datapipes = self.combined_datapipes.prefetch(self.prefetch_mainloop)
        return self.combined_datapipes  # type: ignore[return-value]

    def initialize_iteration(self) -> None:
        if self.combined_datapipes is not None:
            if self.prefetch_mainloop > 0:
                # Stop prefetching first
                self.combined_datapipes.reset()
                self.combined_datapipes.source_datapipe.reset_epoch()
                self.combined_datapipes.source_datapipe.reset()
            else:
                self.combined_datapipes.reset_epoch()
                self.combined_datapipes.reset()

    def __del__(self):
        self.finalize()

    def finalize(self) -> None:
        r"""
        ``MultiProcessingReadingService`` invalidate states & properly exits all subprocesses.
        """
        # TODO(618): Check if anyone stuck with messages
        def clean_me(process, req_queue, res_queue):
            # TODO(619): Can send terminations simultaneously
            # TODO(620): Make termination a function of QueueWrapperDataPipe (similar to reset)
            req_queue.put(communication.messages.TerminateRequest())
            _ = res_queue.get()
            process.join()

        for process, req_queue, res_queue in self.processes:
            clean_me(process, req_queue, res_queue)

        self.processes = []


class MultiProcessingReadingService(ReadingServiceInterface):
    r"""
    ``MultiProcessingReadingService`` that utilizes ``torch.utils.data.DataLoader`` to
    launch subprocesses for ``DataPipe`` graph. Please refers to documents of ``DataLoader``
    in https://pytorch.org/docs/stable/data.html#torch.utils.data.DataLoader for all arguments.

    Note:
        This ``ReadingService`` be replaced by :class:`PrototypeMultiProcessingReadingService`.
    """
    num_workers: int
    pin_memory: bool
    timeout: float
    worker_init_fn: Optional[Callable[[int], None]]
    prefetch_factor: int
    persistent_workers: bool

    def __init__(
        self,
        num_workers: int = 0,
        pin_memory: bool = False,
        timeout: float = 0,
        worker_init_fn: Optional[Callable[[int], None]] = None,
        multiprocessing_context=None,
        prefetch_factor: int = 2,
        persistent_workers: bool = False,
    ) -> None:
        self.num_workers = num_workers
        self.pin_memory = pin_memory
        self.timeout = timeout
        self.worker_init_fn = worker_init_fn
        self.multiprocessing_context = multiprocessing_context
        self.prefetch_factor = prefetch_factor
        self.persistent_workers = persistent_workers
        self.dl_: Optional[DataLoader] = None

    # Wrap the DataLoader with IterableWrapper to respect type annotation
    def initialize(self, datapipe: DataPipe) -> DataPipe:
        self.dl_ = DataLoader(
            datapipe,
            num_workers=self.num_workers,
            pin_memory=self.pin_memory,
            timeout=self.timeout,
            worker_init_fn=self.worker_init_fn,
            multiprocessing_context=self.multiprocessing_context,
            prefetch_factor=self.prefetch_factor,
            persistent_workers=self.persistent_workers,
            # TODO(621): `collate_fn` is necessary until we stop using DLv1 https://github.com/pytorch/data/issues/530
            collate_fn=_collate_no_op,
            batch_size=1,  # This reading service assume batching is done via DataPipe
        )
        return IterableWrapper(self.dl_)  # type: ignore[return-value]

    def finalize(self) -> None:
        if self.persistent_workers and self.dl_ is not None and self.dl_._iterator is not None:
            self.dl_._iterator._shutdown_workers()  # type: ignore[attr-defined]
            self.dl_._iterator = None


class DistributedReadingService(ReadingServiceInterface):
    r"""
    ``DistributedReadingSerivce`` handles distributed sharding on the graph of ``DataPipe`` and
    guarantee the randomness by sharing the same seed across the distributed processes.

    Args:
        timeout: Timeout for operations executed against the process group in seconds.
            Default value equals 30 minutes.
    """

    def __init__(self, timeout: int = default_timeout_in_s):
        if not dist.is_available():
            raise RuntimeError("Torch Distributed is required to be available")
        self._world_size: int = 1
        self._rank: int = 0
        self._datapipe: Optional[DataPipe] = None
        self._timeout: int = timeout
        self._pg: Optional[dist.ProcessGroup] = None

    def initialize(self, datapipe: DataPipe) -> DataPipe:
        r"""
        Launches the ``gloo``-backend distributed process group. Carries out distributed sharding
        on the graph of ``DataPipe`` and returnes the graph attached with a ``FullSyncIterDataPipe``
        at the end.
        """
        if not (dist.is_available() and dist.is_initialized()):
            raise RuntimeError("Torch Distributed is required to be initialized")
        self._world_size = dist.get_world_size()
        self._rank = dist.get_rank()
        self._pg = dist.new_group(backend="gloo", timeout=timedelta(seconds=self._timeout))
        torch.utils.data.graph_settings.apply_sharding(
            datapipe,
            self._world_size,
            self._rank,
        )
        # Only append FullSyncIterDataPipe if it's not presented at the end of the pipeline
        if not isinstance(datapipe, FullSync):
            datapipe = datapipe.fullsync(self._timeout)
        self._datapipe = datapipe
        return datapipe

    def initialize_iteration(self) -> None:
        r"""
        Shares the same seed from rank 0 to other ranks across the distributed processes
        and apply the random seed to the ``DataPipe`` graph.
        """
        # TODO: Seed Generator should be moved to DataLoader2 after the API
        #       change of initialize_iteration is landed.
        seed = self._share_seed()
        _seed_generator = torch.Generator()
        _seed_generator.manual_seed(seed)
        assert self._datapipe is not None
        self._datapipe = torch.utils.data.graph_settings.apply_random_seed(
            self._datapipe,
            _seed_generator,
        )

    def _share_seed(self):
        shared_seed = torch.empty((), dtype=torch.int64).random_()
        dist.broadcast(shared_seed, src=0, group=self._pg)
        return shared_seed.item()

    def finalize(self) -> None:
        r"""
        Clean up the distributed process group.
        """
        self._pg = None<|MERGE_RESOLUTION|>--- conflicted
+++ resolved
@@ -25,37 +25,23 @@
 
 
 class ReadingServiceInterface(ABC):
-<<<<<<< HEAD
-    """
-    ReadingService must be picklable prior to ``initialize``
-    being called. This is because a copy of it will be
-    created by DataLoader2 to avoid the situation where the same
-    ReadingService object is used by multiple DataLoader2 and its internal
-    state will be modifiable by each of them.
-
-    As a result, certain initialization steps may need to take place within the
+    r"""
+    Interface for ``ReadingService``. Please extend custom ``ReadingService`` based on this interface class.
+
+    ReadingService must be picklable prior to ``initialize`` being called. This is because a copy of it will be
+    created by ``DataLoader2`` to avoid the situation where the same ReadingService object is used by
+    multiple ``DataLoader2``, and its internal state will be modifiable by each of them.
+
+    As a result of this constraint, certain initialization steps may need to take place within the
     ``initialize`` method rather than ``__init__`` of the ReadingService class.
-=======
-    r"""
-    Interface for ``ReadingService``. Please extend custom ``ReadingService`` based on this interface class.
->>>>>>> 589c9d45
     """
 
     @abstractmethod
     def initialize(self, datapipe: DataPipe) -> DataPipe:
-<<<<<<< HEAD
-        """
-        ReadingService traverses datapipe graph, finds executable part,
-        adapts into its own datapipe, and replaces in datapipe graph.
-
-        Called once when creating DataLoader iterator for the first time.
-        Prior to calling this method, the ReadingService object
-        must be picklable.
-=======
         r"""
         ``ReadingService`` takes a ``DataPipe`` graph, adapts it into a new ``DataPipe`` graph based on the custom need.
-        Called once in creating ``DataLoader2`` iterator at first time.
->>>>>>> 589c9d45
+        Called once in creating ``DataLoader2`` iterator at first time. Prior to calling this method,
+        the ``ReadingService`` object must be picklable.
 
         Args:
             datapipe: Original ``DataPipe`` graph.
