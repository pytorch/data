--- conflicted
+++ resolved
@@ -18,12 +18,8 @@
 import torch.multiprocessing as mp
 
 from torch.utils.data import DataLoader
-<<<<<<< HEAD
-from torch.utils.data.datapipes.iter.grouping import SHARDING_PRIORITIES
+from torch.utils.data.datapipes.iter.sharding import SHARDING_PRIORITIES
 from torch.utils.data.datapipes.utils.snapshot import _simple_graph_snapshot_restoration
-=======
-from torch.utils.data.datapipes.iter.sharding import SHARDING_PRIORITIES
->>>>>>> e1e3e2f8
 
 from torchdata._constants import default_dl2_worker_join_timeout_in_s, default_timeout_in_s
 from torchdata.dataloader2 import communication
@@ -208,13 +204,7 @@
         self._main_prefetch_datapipe = None
         self._end_datapipe = None
         self._mp = num_workers > 0
-<<<<<<< HEAD
-        self._pg = None
-        self._world_size = 1
-        self._rank = 0
         self._initial_seed = None
-=======
->>>>>>> e1e3e2f8
 
     def initialize(self, datapipe: DataPipe) -> DataPipe:
         r"""
@@ -312,16 +302,10 @@
     def initialize_iteration(
         self, seed_generator: SeedGenerator, iter_reset_fn: Optional[Callable[[DataPipe], DataPipe]] = None
     ) -> Optional[Callable[[DataPipe], DataPipe]]:
-<<<<<<< HEAD
-        if self._pg is not None:
-            shared_seed_int = dist_share_seed(seed_generator.generate_shared_seed(), self._pg)
-            seed_generator.seed(shared_seed_int)
-            # TODO: What happens when `self._pg` is `None`? What is the shared seed?
-            self._initial_seed = shared_seed_int
-            seed_generator = seed_generator.spawn(self._rank, inplace=True)
-
-=======
->>>>>>> e1e3e2f8
+
+        # TODO: Store the initial state of generator here
+        self._initial_seed = seed_generator
+
         assert self._end_datapipe is not None
 
         set_graph_random_seed(self._end_datapipe, seed_generator)
