--- conflicted
+++ resolved
@@ -7,16 +7,11 @@
 
 import functools
 import multiprocessing as mp
-<<<<<<< HEAD
+
 from abc import ABC, abstractmethod
+
+from datetime import timedelta
 from typing import Callable, List, Optional
-=======
-import time
-
-from abc import ABC, abstractmethod
-from datetime import timedelta
-from typing import Any, Callable, List, Optional
->>>>>>> 568e214a
 
 import torch
 import torch.distributed as dist
@@ -26,11 +21,7 @@
 
 from torchdata._constants import default_timeout_in_s
 from torchdata.dataloader2 import communication
-<<<<<<< HEAD
-from torchdata.datapipes.iter import IterableWrapper, IterDataPipe
-=======
-from torchdata.datapipes.iter import FullSync, IterableWrapper
->>>>>>> 568e214a
+from torchdata.datapipes.iter import FullSync, IterableWrapper, IterDataPipe
 
 
 class ReadingServiceInterface(ABC):
