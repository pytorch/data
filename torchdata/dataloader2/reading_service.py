--- conflicted
+++ resolved
@@ -283,21 +283,15 @@
     def initialize_iteration(self, seed_generator: SeedGenerator) -> None:
         # Distributed shared seed
         if self._pg is not None:
-<<<<<<< HEAD
-            dist.broadcast(shared_seed, src=0, group=self._pg)
-        shared_seed_int: int = shared_seed.item()  # type: ignore[assignment]
-        _seed_generator = torch.Generator()
-        _seed_generator.manual_seed(shared_seed_int)
-        self._initial_seed = shared_seed_int
-        torch.utils.data.graph_settings.apply_random_seed(
-            self.end_datapipe,  # type: ignore[arg-type]
-            _seed_generator,
-        )
-=======
             shared_seed_int = dist_share_seed(seed_generator.generate_shared_seed(), self._pg)
             seed_generator.seed(shared_seed_int)
+            # TODO: What happens when `self._pg` is `None`? What is the shared seed?
+            self._initial_seed = shared_seed_int
             seed_generator = seed_generator.spawn(self._rank, inplace=True)
->>>>>>> 8f6e205d
+
+        assert self.end_datapipe is not None
+
+        set_graph_random_seed(self.end_datapipe, seed_generator)
 
         assert self.end_datapipe is not None
 
