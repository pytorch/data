# Copyright (c) Meta Platforms, Inc. and affiliates.
# All rights reserved.
#
# This source code is licensed under the BSD-style license found in the
# LICENSE file in the root directory of this source tree.


import pickle
from dataclasses import dataclass
from typing import Any, Dict, Generic, Iterable, Iterator, Optional, TypeVar, Union

from torch.utils.data.datapipes.datapipe import (
    _DataPipeSerializationWrapper,
    _IterDataPipeSerializationWrapper,
    _MapDataPipeSerializationWrapper,
)

from torch.utils.data.graph import DataPipe
from torchdata.dataloader2.adapter import Adapter

from torchdata.datapipes.iter import IterDataPipe
from torchdata.datapipes.map import MapDataPipe

from .error import PauseIteration
from .reading_service import CheckpointableReadingServiceInterface, ReadingServiceInterface

T_co = TypeVar("T_co", covariant=True)
SERIALIZED_DATAPIPE_KEY_NAME = "serialized_datapipe"
READING_SERVICE_STATE_KEY_NAME = "reading_service_state"


def serialize_datapipe(datapipe: DataPipe) -> bytes:
    try:
        return pickle.dumps(datapipe)
    except pickle.PickleError as e:
        raise NotImplementedError(f"Prototype only support pickle-able datapipes for checkpoint: {e}")


def deserialize_datapipe(serialized_state: bytes) -> DataPipe:
    try:
        return pickle.loads(serialized_state)
    except pickle.PickleError as e:
        raise NotImplementedError(f"Prototype only support pickle-able datapipes for checkpoint: {e}")


@dataclass
class ConcurrencySpec:
    num_workers: int
    timeout: Optional[int] = None
    prefetch_factor: int = 2
    persistent_workers: bool = False


class DataLoader2Iterator(Iterator[T_co]):
    def __init__(self, dataloader: "DataLoader2", iterator_id: int):
        self.dataloader = dataloader
        self.iterator_id = iterator_id

    def __next__(self) -> T_co:
        if self.iterator_id == self.dataloader.valid_iterator_id:
            self.dataloader._reset_iter = True
            try:
                return next(self.dataloader._datapipe_iter)  # type: ignore[arg-type]
            except PauseIteration:
                raise StopIteration
            except StopIteration:
                if self.dataloader.reading_service is not None:
                    self.dataloader.reading_service.finalize_iteration()
                raise
        else:
            if self.dataloader.reading_service is not None:
                self.dataloader.reading_service.finalize_iteration()
            raise RuntimeError(
                "This iterator has been invalidated because another iterator has been created "
                "from the same DataLoader2.\n"
                "This may be caused multiple references to the same DataLoader2. "
                "For feedback regarding this single iterator per DataLoader2 constraint, feel free "
                "to comment on this issue: https://github.com/pytorch/data/issues/45."
            )

    def __getattr__(self, name):
        """
        To delegate operations to ``dataloader._datapipe_iter``.
        """
        if self.dataloader._datapipe_iter is None:
            raise AttributeError
        return getattr(self.dataloader._datapipe_iter, name)


class DataLoader2(Generic[T_co]):
<<<<<<< HEAD
    """
    DataLoader2. Given a DataPipe, a ReadingService and adapter function(s), this provides an iterable over
    the given DataPipe.

    Args:
        datapipe (Dataset): DataPipe from which to load the data.
        datapipe_adapter_fn (Iterable[Adapter] or Adapter, optional): Adapter function(s) that will be applied
            to the DataPipe (default: ``None``).
        reading_service (ReadingServiceInterface, optional): defines how DataLoader2 should execute operations over
            the DataPipe, e.g. multiprocessing/distributed (default: ``None``). A deepcopy of this will be made during
            initialization, allowing the input to be re-used in a different DataLoader2.
=======
    r"""
    ``DataLoader2`` is used to optimize and execute the given ``DataPipe`` graph
    based on ``ReadingService`` and ``Adapter`` functions, with support for

    - Dynamic sharding for multi-process and distributed data loading
    - Multiple backend ``ReadingServices``
    - ``DataPipe`` graph in-place modification like shuffle control, memory pinning, etc.
    - Snapshot the state of data-preprocessing pipeline (WIP)

    Args:
        datapipe (``IterDataPipe`` or ``MapDataPipe``): ``DataPipe`` from which to load the data. A deepcopy of this will be made during
            initialization, allowing the input to be re-used in a different ``DataLoader2`` without sharing states.
        datapipe_adapter_fn (``Iterable[Adapter]`` or ``Adapter``, optional): ``Adapter`` function(s) that will be applied
            to the DataPipe (default: ``None``).
        reading_service (ReadingServiceInterface, optional): defines how ``DataLoader2`` should execute operations over
            the ``DataPipe``, e.g. multiprocessing/distributed (default: ``None``). A deepcopy of this will be made during
            initialization, allowing the input to be re-used in a different ``DataLoader2`` without sharing states.
>>>>>>> 589c9d45
    """

    def __init__(
        self,
        datapipe: DataPipe,
        datapipe_adapter_fn: Optional[Union[Iterable[Adapter], Adapter]] = None,
        reading_service: Optional[ReadingServiceInterface] = None,
    ) -> None:
        self.datapipe = self._wrap_and_copy_dp(datapipe)
        self._adapted: bool = False
        self._datapipe_iter: Optional[Iterator[T_co]] = None
        self._reset_iter: bool = True  # Sets to `False` when __iter__ starts, and `True` when `StopIteration``
        # TODO(630): Some ReadingServices might want to validate adapters, we can add this feature
        if datapipe_adapter_fn is None:
            self.datapipe_adapter_fns = None
        elif isinstance(datapipe_adapter_fn, Iterable):
            self.datapipe_adapter_fns = datapipe_adapter_fn
        else:
            self.datapipe_adapter_fns = [datapipe_adapter_fn]
        self.reading_service = self._copy(reading_service)
        self.reading_service_state: Optional[bytes] = None  # is not `None` when `load_state_dict` is called
        self._terminated: bool = False
        self.valid_iterator_id: Optional[int] = None

        if self.datapipe_adapter_fns is not None:
            for adapter_fn in self.datapipe_adapter_fns:
                self.datapipe = adapter_fn(self.datapipe)
        self._datapipe_before_reading_service_adapt: DataPipe = self._copy(self.datapipe)

    def __iter__(self) -> DataLoader2Iterator[T_co]:
        r"""
        Return a singleton iterator from the ``DataPipe`` graph adapted by ``ReadingService``.
        ``DataPipe`` will be restored if the serialized state is provided to construct
        ``DataLoader2``. And, ``initialize_iteration`` and ``finalize_iterator`` will be
        invoked at the beginning and end of the iteration correspondingly.
        """
        if self._terminated:
            raise Exception("Cannot iterate over the DataLoader as it has already been shut down")

        if self._reset_iter:
            if not self._adapted and self.reading_service is not None:
                if self.reading_service_state is None:
                    self.datapipe = self.reading_service.initialize(self.datapipe)
                else:
                    if not isinstance(self.reading_service, CheckpointableReadingServiceInterface):
                        raise TypeError("Cannot restore from non-checkpointable reading service")
                    self.datapipe = self.reading_service.restore(self.datapipe, self.reading_service_state)
                self._adapted = True

            if self.reading_service is not None:
                self.reading_service.initialize_iteration()

            self._datapipe_iter = iter(self.datapipe)
            self._reset_iter = False

        self.valid_iterator_id = 0 if self.valid_iterator_id is None else self.valid_iterator_id + 1
        return DataLoader2Iterator(self, self.valid_iterator_id)

    def __del__(self) -> None:
        self.shutdown()

    @staticmethod
    def _copy(obj):
<<<<<<< HEAD
        """
=======
        r"""
>>>>>>> 589c9d45
        Standardized way for DataLoader2 to copy an object when needed, such as for DataPipe/ReadingService.
        This uses `pickle` to serialize/deserialize to create the copy.
        """
        return pickle.loads(pickle.dumps(obj))

<<<<<<< HEAD
=======
    @staticmethod
    def _wrap_and_copy_dp(datapipe: DataPipe):
        r"""
        Wraps the ``DataPipe`` with the corresponding serialization wrapper.
        Then, creates a copy with the class's static copy method.

        """
        wrapped_dp: DataPipe = datapipe
        if not isinstance(datapipe, _DataPipeSerializationWrapper):
            if isinstance(datapipe, IterDataPipe):
                wrapped_dp = _IterDataPipeSerializationWrapper(datapipe)
            elif isinstance(datapipe, MapDataPipe):
                wrapped_dp = _MapDataPipeSerializationWrapper(datapipe)
        return DataLoader2._copy(wrapped_dp)

>>>>>>> 589c9d45
    def shutdown(self) -> None:
        r"""
        Shuts down ``ReadingService`` and clean up iterator.
        """
        if not self._reset_iter:
            self._reset_iter = True
            self._datapipe_iter = None
        if not self._terminated:
            if self.reading_service is not None:
                self.reading_service.finalize()
            self._terminated = True

    def __enter__(self) -> "DataLoader2[T_co]":
        return self

    def __exit__(self, exc_type, exc_value, traceback) -> None:
        self.shutdown()

    def state_dict(self) -> Dict[str, Any]:
        r"""
        Return a dictionary to represent the state of data-processing pipeline with keys:

        - ``serialized_datapipe``:Serialized ``DataPipe`` before ``ReadingService`` adaption.
        - ``reading_service_state``: The state of ``ReadingService`` and adapted ``DataPipe``.
        """
        reading_service_state = None
        if self.reading_service is not None and isinstance(self.reading_service, CheckpointableReadingServiceInterface):
            reading_service_state = self.reading_service.checkpoint()

        # Serialize datapipe after applying adapters and before reading service adaption
        serialized_datapipe = serialize_datapipe(self._datapipe_before_reading_service_adapt)

        return {
            SERIALIZED_DATAPIPE_KEY_NAME: serialized_datapipe,
            READING_SERVICE_STATE_KEY_NAME: reading_service_state,
        }

    @classmethod
    def from_state(
        cls,
        state: Dict[str, Any],
        reading_service: CheckpointableReadingServiceInterface,
    ) -> "DataLoader2[T_co]":
        """
        Create new ``DataLoader2`` with ``DataPipe`` graph and ``ReadingService`` restored
        from the serialized state.
        """
        serialized_datapipe = state[SERIALIZED_DATAPIPE_KEY_NAME]
        reading_service_state = state[READING_SERVICE_STATE_KEY_NAME]

        data_loader: "DataLoader2[T_co]" = DataLoader2(
            datapipe=deserialize_datapipe(serialized_datapipe),
            datapipe_adapter_fn=None,
            reading_service=reading_service,
        )
        data_loader.reading_service_state = reading_service_state
        return data_loader

    def load_state_dict(self, state: Dict[str, Any]) -> None:
        """
        For the existing ``DataLoader2``, load serialized state to restore ``DataPipe`` graph
        and reset the internal state of ``ReadingService``.
        """
        # edge case checking
        # iterator has already been created: 1) iterator is just created 2) iterator is created and iter is exhausted
        if self._datapipe_iter is not None:
            raise RuntimeError(
                "DataLoaderV2 iterator has already been created, `load_state_dict()` can’t be called. "
                "Please create a new dataloader in order to use load state dict."
            )

        serialized_datapipe = state[SERIALIZED_DATAPIPE_KEY_NAME]
        reading_service_state = state[READING_SERVICE_STATE_KEY_NAME]

        # deserialize datapipe
        deserialized_datapipe = deserialize_datapipe(serialized_datapipe)

        # override existing datapipe and reading service state
        self.datapipe = deserialized_datapipe
        self.reading_service_state = reading_service_state

        # re-initialize datapipe_adapter_fn and _datapipe_before_reading_service_adapt
        if self.datapipe_adapter_fns is not None:
            for adapter_fn in self.datapipe_adapter_fns:
                self.datapipe = adapter_fn(self.datapipe)
        self._datapipe_before_reading_service_adapt = self._copy(self.datapipe)<|MERGE_RESOLUTION|>--- conflicted
+++ resolved
@@ -88,19 +88,6 @@
 
 
 class DataLoader2(Generic[T_co]):
-<<<<<<< HEAD
-    """
-    DataLoader2. Given a DataPipe, a ReadingService and adapter function(s), this provides an iterable over
-    the given DataPipe.
-
-    Args:
-        datapipe (Dataset): DataPipe from which to load the data.
-        datapipe_adapter_fn (Iterable[Adapter] or Adapter, optional): Adapter function(s) that will be applied
-            to the DataPipe (default: ``None``).
-        reading_service (ReadingServiceInterface, optional): defines how DataLoader2 should execute operations over
-            the DataPipe, e.g. multiprocessing/distributed (default: ``None``). A deepcopy of this will be made during
-            initialization, allowing the input to be re-used in a different DataLoader2.
-=======
     r"""
     ``DataLoader2`` is used to optimize and execute the given ``DataPipe`` graph
     based on ``ReadingService`` and ``Adapter`` functions, with support for
@@ -118,7 +105,6 @@
         reading_service (ReadingServiceInterface, optional): defines how ``DataLoader2`` should execute operations over
             the ``DataPipe``, e.g. multiprocessing/distributed (default: ``None``). A deepcopy of this will be made during
             initialization, allowing the input to be re-used in a different ``DataLoader2`` without sharing states.
->>>>>>> 589c9d45
     """
 
     def __init__(
@@ -182,18 +168,12 @@
 
     @staticmethod
     def _copy(obj):
-<<<<<<< HEAD
-        """
-=======
-        r"""
->>>>>>> 589c9d45
+        r"""
         Standardized way for DataLoader2 to copy an object when needed, such as for DataPipe/ReadingService.
         This uses `pickle` to serialize/deserialize to create the copy.
         """
         return pickle.loads(pickle.dumps(obj))
 
-<<<<<<< HEAD
-=======
     @staticmethod
     def _wrap_and_copy_dp(datapipe: DataPipe):
         r"""
@@ -209,7 +189,6 @@
                 wrapped_dp = _MapDataPipeSerializationWrapper(datapipe)
         return DataLoader2._copy(wrapped_dp)
 
->>>>>>> 589c9d45
     def shutdown(self) -> None:
         r"""
         Shuts down ``ReadingService`` and clean up iterator.
