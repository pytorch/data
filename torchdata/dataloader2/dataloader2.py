--- conflicted
+++ resolved
@@ -9,7 +9,6 @@
 from dataclasses import dataclass
 from typing import Any, Dict, Generic, Iterable, Iterator, Optional, TypeVar, Union
 
-<<<<<<< HEAD
 from torch.utils.data.datapipes.datapipe import _IterDataPipeSerializationWrapper, _MapDataPipeSerializationWrapper
 
 from torch.utils.data.graph import DataPipe
@@ -17,11 +16,6 @@
 
 from torchdata.datapipes.iter import IterDataPipe
 from torchdata.datapipes.map import MapDataPipe
-=======
-from torchdata.dataloader2.adapter import Adapter
-
-from torchdata.dataloader2.graph import DataPipe
->>>>>>> 1052b45a
 
 from .error import PauseIteration
 from .reading_service import CheckpointableReadingServiceInterface, ReadingServiceInterface
@@ -129,7 +123,7 @@
         if self.datapipe_adapter_fns is not None:
             for adapter_fn in self.datapipe_adapter_fns:
                 self.datapipe = adapter_fn(self.datapipe)
-        self._datapipe_before_reading_service_adapt: DataPipe = self.datapipe
+        self._datapipe_before_reading_service_adapt: DataPipe = self._copy(self.datapipe)
 
     def __iter__(self) -> Iterator[T_co]:
         if self._terminated:
@@ -177,7 +171,7 @@
             wrapped_dp = _IterDataPipeSerializationWrapper(datapipe)
         elif isinstance(datapipe, MapDataPipe):
             wrapped_dp = _MapDataPipeSerializationWrapper(datapipe)
-        return wrapped_dp
+        return DataLoader2._copy(wrapped_dp)
 
     def shutdown(self) -> None:
         if not self._reset_iter:
