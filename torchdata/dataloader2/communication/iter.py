--- conflicted
+++ resolved
@@ -331,14 +331,10 @@
                         raise communication.iter.InvalidStateResetRequired
                     if isinstance(response, communication.messages.TerminateResponse):
                         raise communication.iter.TerminateRequired
-<<<<<<< HEAD
                     if isinstance(response, communication.messages.WorkerExceptionResponse):
                         raise communication.iter.WorkerException(f"Exception from worker {idx}") from response.exception
-                    self.datapipes[idx].protocol.request_next()
-=======
                     if len(self.res_buffers[idx]) == 0:  # Only request if buffer is empty
                         self.datapipes[idx].protocol.request_next()
->>>>>>> 73d3aa92
                     yield response.value
 
     def reset(self):
