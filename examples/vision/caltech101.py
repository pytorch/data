--- conflicted
+++ resolved
@@ -5,14 +5,7 @@
 import torch
 from torch.utils.data.datapipes.utils.decoder import imagehandler, mathandler
 from torchdata.datapipes.iter import (
-<<<<<<< HEAD
     FileOpener,
-    TarArchiveReader,
-    Mapper,
-    RoutedDecoder,
-=======
-    FileLoader,
->>>>>>> 058e9bae
     Filter,
     IterableWrapper,
     IterKeyZipper,
