--- conflicted
+++ resolved
@@ -1,14 +1,9 @@
-<<<<<<< HEAD
-# TODO(597): This file can be moved to the dataframe parent directory once Torcharrow
-=======
 # Copyright (c) Meta Platforms, Inc. and affiliates.
 # All rights reserved.
 #
 # This source code is licensed under the BSD-style license found in the
 # LICENSE file in the root directory of this source tree.
-
-# TODO: This file can be moved to the dataframe parent directory once Torcharrow
->>>>>>> 4bfb25a8
+# TODO(597): This file can be moved to the dataframe parent directory once Torcharrow
 # is open sourced
 
 from typing import Iterable, List, Optional, Union
